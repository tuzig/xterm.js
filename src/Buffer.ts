/**
 * Copyright (c) 2017 The xterm.js authors. All rights reserved.
 * @license MIT
 */

<<<<<<< HEAD
import { CircularList, IInsertEvent, IDeleteEvent } from './common/CircularList';
import { CharData, ITerminal, IBuffer, IBufferLine, BufferIndex, IBufferStringIterator, IBufferStringIteratorResult, IBufferLineConstructor } from './Types';
=======
import { CircularList } from './common/CircularList';
import { CharData, ITerminal, IBuffer, IBufferLine, BufferIndex, IBufferStringIterator, IBufferStringIteratorResult } from './Types';
>>>>>>> f98572cf
import { EventEmitter } from './common/EventEmitter';
import { IMarker } from 'xterm';
import { BufferLine } from './BufferLine';
import { DEFAULT_COLOR } from './renderer/atlas/Types';

export const DEFAULT_ATTR = (0 << 18) | (DEFAULT_COLOR << 9) | (256 << 0);
export const CHAR_DATA_ATTR_INDEX = 0;
export const CHAR_DATA_CHAR_INDEX = 1;
export const CHAR_DATA_WIDTH_INDEX = 2;
export const CHAR_DATA_CODE_INDEX = 3;
export const MAX_BUFFER_SIZE = 4294967295; // 2^32 - 1

export const NULL_CELL_CHAR = '';
export const NULL_CELL_WIDTH = 1;
export const NULL_CELL_CODE = 0;

export const WHITESPACE_CELL_CHAR = ' ';
export const WHITESPACE_CELL_WIDTH = 1;
export const WHITESPACE_CELL_CODE = 32;

const FILL_CHAR_DATA: CharData = [DEFAULT_ATTR, NULL_CELL_CHAR, NULL_CELL_WIDTH, NULL_CELL_CODE];

/**
 * This class represents a terminal buffer (an internal state of the terminal), where the
 * following information is stored (in high-level):
 *   - text content of this particular buffer
 *   - cursor position
 *   - scroll position
 */
export class Buffer implements IBuffer {
  public lines: CircularList<IBufferLine>;
  public ydisp: number;
  public ybase: number;
  public y: number;
  public x: number;
  public scrollBottom: number;
  public scrollTop: number;
  public tabs: any;
  public savedY: number;
  public savedX: number;
  public savedCurAttr: number;
  public markers: Marker[] = [];
<<<<<<< HEAD
  private _bufferLineConstructor: IBufferLineConstructor;
  private _cols: number;
  private _rows: number;
=======
>>>>>>> f98572cf

  /**
   * Create a new Buffer.
   * @param _terminal The terminal the Buffer will belong to.
   * @param _hasScrollback Whether the buffer should respect the scrollback of
   * the terminal.
   */
  constructor(
    private _terminal: ITerminal,
    private _hasScrollback: boolean
  ) {
    this._cols = this._terminal.cols;
    this._rows = this._terminal.rows;
    this.clear();
  }

  public getBlankLine(attr: number, isWrapped?: boolean): IBufferLine {
    const fillCharData: CharData = [attr, NULL_CELL_CHAR, NULL_CELL_WIDTH, NULL_CELL_CODE];
<<<<<<< HEAD
    return new this._bufferLineConstructor(this._cols, fillCharData, isWrapped);
=======
    return new BufferLine(this._terminal.cols, fillCharData, isWrapped);
>>>>>>> f98572cf
  }

  public get hasScrollback(): boolean {
    return this._hasScrollback && this.lines.maxLength > this._rows;
  }

  public get isCursorInViewport(): boolean {
    const absoluteY = this.ybase + this.y;
    const relativeY = absoluteY - this.ydisp;
    return (relativeY >= 0 && relativeY < this._rows);
  }

  /**
   * Gets the correct buffer length based on the rows provided, the terminal's
   * scrollback and whether this buffer is flagged to have scrollback or not.
   * @param rows The terminal rows to use in the calculation.
   */
  private _getCorrectBufferLength(rows: number): number {
    if (!this._hasScrollback) {
      return rows;
    }

    const correctBufferLength = rows + this._terminal.options.scrollback;

    return correctBufferLength > MAX_BUFFER_SIZE ? MAX_BUFFER_SIZE : correctBufferLength;
  }

  /**
   * Fills the buffer's viewport with blank lines.
   */
  public fillViewportRows(fillAttr?: number): void {
    if (this.lines.length === 0) {
      if (fillAttr === undefined) {
        fillAttr = DEFAULT_ATTR;
      }
      let i = this._rows;
      while (i--) {
        this.lines.push(this.getBlankLine(fillAttr));
      }
    }
  }

  /**
   * Clears the buffer to it's initial state, discarding all previous data.
   */
  public clear(): void {
    this.ydisp = 0;
    this.ybase = 0;
    this.y = 0;
    this.x = 0;
    this.lines = new CircularList<IBufferLine>(this._getCorrectBufferLength(this._rows));
    this.scrollTop = 0;
    this.scrollBottom = this._rows - 1;
    this.setupTabStops();
  }

  /**
   * Resizes the buffer, adjusting its data accordingly.
   * @param newCols The new number of columns.
   * @param newRows The new number of rows.
   */
  public resize(newCols: number, newRows: number): void {
    // Increase max length if needed before adjustments to allow space to fill
    // as required.
    const newMaxLength = this._getCorrectBufferLength(newRows);
    if (newMaxLength > this.lines.maxLength) {
      this.lines.maxLength = newMaxLength;
    }

    // The following adjustments should only happen if the buffer has been
    // initialized/filled.
    if (this.lines.length > 0) {
      // Deal with columns increasing (reducing needs to happen after reflow)
      if (this._cols < newCols) {
        for (let i = 0; i < this.lines.length; i++) {
          this.lines.get(i).resize(newCols, FILL_CHAR_DATA);
        }
      }

      // Resize rows in both directions as needed
      let addToY = 0;
      if (this._rows < newRows) {
        for (let y = this._rows; y < newRows; y++) {
          if (this.lines.length < newRows + this.ybase) {
            if (this.ybase > 0 && this.lines.length <= this.ybase + this.y + addToY + 1) {
              // There is room above the buffer and there are no empty elements below the line,
              // scroll up
              this.ybase--;
              addToY++;
              if (this.ydisp > 0) {
                // Viewport is at the top of the buffer, must increase downwards
                this.ydisp--;
              }
            } else {
              // Add a blank line if there is no buffer left at the top to scroll to, or if there
              // are blank lines after the cursor
<<<<<<< HEAD
              this.lines.push(new this._bufferLineConstructor(newCols, FILL_CHAR_DATA));
=======
              const fillCharData: CharData = [DEFAULT_ATTR, NULL_CELL_CHAR, NULL_CELL_WIDTH, NULL_CELL_CODE];
              this.lines.push(new BufferLine(newCols, fillCharData));
>>>>>>> f98572cf
            }
          }
        }
      } else { // (this._rows >= newRows)
        for (let y = this._rows; y > newRows; y--) {
          if (this.lines.length > newRows + this.ybase) {
            if (this.lines.length > this.ybase + this.y + 1) {
              // The line is a blank line below the cursor, remove it
              this.lines.pop();
            } else {
              // The line is the cursor, scroll down
              this.ybase++;
              this.ydisp++;
            }
          }
        }
      }

      // Reduce max length if needed after adjustments, this is done after as it
      // would otherwise cut data from the bottom of the buffer.
      if (newMaxLength < this.lines.maxLength) {
        // Trim from the top of the buffer and adjust ybase and ydisp.
        const amountToTrim = this.lines.length - newMaxLength;
        if (amountToTrim > 0) {
          this.lines.trimStart(amountToTrim);
          this.ybase = Math.max(this.ybase - amountToTrim, 0);
          this.ydisp = Math.max(this.ydisp - amountToTrim, 0);
        }
        this.lines.maxLength = newMaxLength;
      }

      // Make sure that the cursor stays on screen
      this.x = Math.min(this.x, newCols - 1);
      this.y = Math.min(this.y, newRows - 1);
      if (addToY) {
        this.y += addToY;
      }
      this.savedY = Math.min(this.savedY, newRows - 1);
      this.savedX = Math.min(this.savedX, newCols - 1);

      this.scrollTop = 0;
    }

    this.scrollBottom = newRows - 1;

    if (this._hasScrollback && this._bufferLineConstructor === BufferLine) {
      this._reflow(newCols);

      // Trim the end of the line off if cols shrunk
      if (this._cols > newCols) {
        for (let i = 0; i < this.lines.length; i++) {
          this.lines.get(i).resize(newCols, FILL_CHAR_DATA);
        }
      }
    }

    this._cols = newCols;
    this._rows = newRows;
  }

  private _reflow(newCols: number): void {
    if (this._cols === newCols) {
      return;
    }

    // Iterate through rows, ignore the last one as it cannot be wrapped
    if (newCols > this._cols) {
      this._reflowLarger(newCols);
    } else {
      this._reflowSmaller(newCols);
    }
  }

  private _reflowLarger(newCols: number): void {
    // Gather all BufferLines that need to be removed from the Buffer here so that they can be
    // batched up and only committed once
    const toRemove: number[] = [];
    for (let y = 0; y < this.lines.length - 1; y++) {
      // Check if this row is wrapped
      let i = y;
      let nextLine = this.lines.get(++i) as BufferLine;
      if (!nextLine.isWrapped) {
        continue;
      }

      // Check how many lines it's wrapped for
      const wrappedLines: BufferLine[] = [this.lines.get(y) as BufferLine];
      while (i < this.lines.length && nextLine.isWrapped) {
        wrappedLines.push(nextLine);
        nextLine = this.lines.get(++i) as BufferLine;
      }

      // Copy buffer data to new locations
      let destLineIndex = 0;
      let destCol = this._cols;
      let srcLineIndex = 1;
      let srcCol = 0;
      while (srcLineIndex < wrappedLines.length) {
        const srcRemainingCells = this._cols - srcCol;
        const destRemainingCells = newCols - destCol;
        const cellsToCopy = Math.min(srcRemainingCells, destRemainingCells);
        wrappedLines[destLineIndex].copyCellsFrom(wrappedLines[srcLineIndex], srcCol, destCol, cellsToCopy, false);
        destCol += cellsToCopy;
        if (destCol === newCols) {
          destLineIndex++;
          destCol = 0;
        }
        srcCol += cellsToCopy;
        if (srcCol === this._cols) {
          srcLineIndex++;
          srcCol = 0;
        }
      }

      // Clear out remaining cells or fragments could remain;
      wrappedLines[destLineIndex].replaceCells(destCol, newCols, FILL_CHAR_DATA);

      // Work backwards and remove any rows at the end that only contain null cells
      let countToRemove = 0;
      for (let i = wrappedLines.length - 1; i > 0; i--) {
        if (i > destLineIndex || wrappedLines[i].getTrimmedLength() === 0) {
          countToRemove++;
        } else {
          break;
        }
      }

      if (countToRemove > 0) {
        toRemove.push(y + wrappedLines.length - countToRemove); // index
        toRemove.push(countToRemove);
      }

      y += wrappedLines.length - 1;
    }

    if (toRemove.length > 0) {
      // First iterate through the list and get the actual indexes to use for rows
      const newLayout: number[] = [];

      let nextToRemoveIndex = 0;
      let nextToRemoveStart = toRemove[nextToRemoveIndex];
      let countRemovedSoFar = 0;
      for (let i = 0; i < this.lines.length; i++) {
        if (nextToRemoveStart === i) {
          const countToRemove = toRemove[++nextToRemoveIndex];

          // Tell markers that there was a deletion
          this.lines.emit('delete', {
            index: i - countRemovedSoFar,
            amount: countToRemove
          } as IDeleteEvent);

          i += countToRemove - 1;
          countRemovedSoFar += countToRemove;
          nextToRemoveStart = toRemove[++nextToRemoveIndex];
        } else {
          newLayout.push(i);
        }
      }

      // Record original lines so they don't get overridden when we rearrange the list
      const newLayoutLines: BufferLine[] = [];
      for (let i = 0; i < newLayout.length; i++) {
        newLayoutLines.push(this.lines.get(newLayout[i]) as BufferLine);
      }

      // Rearrange the list
      for (let i = 0; i < newLayoutLines.length; i++) {
        this.lines.set(i, newLayoutLines[i]);
      }
      this.lines.length = newLayout.length;

      // Adjust viewport based on number of items removed
      let viewportAdjustments = countRemovedSoFar;
      while (viewportAdjustments-- > 0) {
        if (this.ybase === 0) {
          this.y--;
          // Add an extra row at the bottom of the viewport
          this.lines.push(new this._bufferLineConstructor(newCols, FILL_CHAR_DATA));
        } else {
          if (this.ydisp === this.ybase) {
            this.ydisp--;
          }
          this.ybase--;
        }
      }
    }
  }

  private _reflowSmaller(newCols: number): void {
    // Gather all BufferLines that need to be inserted into the Buffer here so that they can be
    // batched up and only committed once
    const toInsert = [];
    let countToInsert = 0;
    // Go backwards as many lines may be trimmed and this will avoid considering them
    for (let y = this.lines.length - 1; y >= 0; y--) {
      // Check whether this line is a problem
      let nextLine = this.lines.get(y) as BufferLine;
      if (!nextLine.isWrapped && nextLine.getTrimmedLength() <= newCols) {
        continue;
      }

      // Gather wrapped lines and adjust y to be the starting line
      const wrappedLines: BufferLine[] = [nextLine];
      while (nextLine.isWrapped && y > 0) {
        nextLine = this.lines.get(--y) as BufferLine;
        wrappedLines.unshift(nextLine);
      }

      // Determine how many lines need to be inserted at the end, based on the trimmed length of
      // the last wrapped line
      const lastLineLength = wrappedLines[wrappedLines.length - 1].getTrimmedLength();
      const cellsNeeded = (wrappedLines.length - 1) * this._cols + lastLineLength;
      const linesNeeded = Math.ceil(cellsNeeded / newCols);
      const linesToAdd = linesNeeded - wrappedLines.length;
      let trimmedLines: number;
      if (this.ybase === 0 && this.y !== this.lines.length - 1) {
        // If the top section of the buffer is not yet filled
        trimmedLines = Math.max(0, this.y - this.lines.maxLength + linesToAdd);
      } else {
        trimmedLines = Math.max(0, this.lines.length - this.lines.maxLength + linesToAdd);
      }

      // Add the new lines
      const newLines: BufferLine[] = [];
      for (let i = 0; i < linesToAdd; i++) {
        const newLine = this.getBlankLine(DEFAULT_ATTR, true) as BufferLine;
        newLines.push(newLine);
      }
      if (newLines.length > 0) {
        toInsert.push({
          // countToInsert here gets the actual index, taking into account other inserted items.
          // using this we can iterate through the list forwards
          start: y + wrappedLines.length + countToInsert,
          newLines
        });
        countToInsert += newLines.length;
      }
      wrappedLines.push(...newLines);

      // Copy buffer data to new locations, this needs to happen backwards to do in-place
      let destLineIndex = Math.floor(cellsNeeded / newCols);
      let destCol = cellsNeeded % newCols;
      if (destCol === 0) {
        destLineIndex--;
        destCol = newCols;
      }
      let srcLineIndex = wrappedLines.length - linesToAdd - 1;
      let srcCol = lastLineLength;
      while (srcLineIndex >= 0) {
        const cellsToCopy = Math.min(srcCol, destCol);
        wrappedLines[destLineIndex].copyCellsFrom(wrappedLines[srcLineIndex], srcCol - cellsToCopy, destCol - cellsToCopy, cellsToCopy, true);
        destCol -= cellsToCopy;
        if (destCol === 0) {
          destLineIndex--;
          destCol = newCols;
        }
        srcCol -= cellsToCopy;
        if (srcCol === 0) {
          srcLineIndex--;
          srcCol = this._cols;
        }
      }

      // Adjust viewport as needed
      let viewportAdjustments = linesToAdd - trimmedLines;
      while (viewportAdjustments-- > 0) {
        if (this.ybase === 0) {
          if (this.y < this._rows - 1) {
            this.y++;
            this.lines.pop();
          } else {
            this.ybase++;
            this.ydisp++;
          }
        } else {
          if (this.ybase === this.ydisp) {
            this.ydisp++;
          }
          this.ybase++;
        }
      }
    }

    // Rearrange lines in the buffer if there are any insertions, this is done at the end rather
    // than earlier so that it's a single O(n) pass through the buffer, instead of O(n^2) from many
    // costly calls to CircularList.splice.
    if (toInsert.length > 0) {
      // Record buffer insert events and then play them back backwards so that the indexes are
      // correct
      const insertEvents: IInsertEvent[] = [];

      // Record original lines so they don't get overridden when we rearrange the list
      const originalLines: BufferLine[] = [];
      for (let i = 0; i < this.lines.length; i++) {
        originalLines.push(this.lines.get(i) as BufferLine);
      }
      const originalLinesLength = this.lines.length;

      let originalLineIndex = originalLinesLength - 1;
      let nextToInsertIndex = 0;
      let nextToInsert = toInsert[nextToInsertIndex];
      this.lines.length = Math.min(this.lines.maxLength, this.lines.length + countToInsert);
      let countInsertedSoFar = 0;
      for (let i = Math.min(this.lines.maxLength - 1, originalLinesLength + countToInsert - 1); i >= 0; i--) {
        if (nextToInsert && nextToInsert.start > originalLineIndex + countInsertedSoFar) {
          // Insert extra lines here, adjusting i as needed
          for (let nextI = nextToInsert.newLines.length - 1; nextI >= 0; nextI--) {
            this.lines.set(i--, nextToInsert.newLines[nextI]);
          }
          i++;

          // Create insert events for later
          insertEvents.push({
            index: originalLineIndex + 1,
            amount: nextToInsert.newLines.length
          } as IInsertEvent);

          countInsertedSoFar += nextToInsert.newLines.length;
          nextToInsert = toInsert[++nextToInsertIndex];
        } else {
          this.lines.set(i, originalLines[originalLineIndex--]);
        }
      }

      // Update markers
      let insertCountEmitted = 0;
      for (let i = insertEvents.length - 1; i >= 0; i--) {
        insertEvents[i].index += insertCountEmitted;
        this.lines.emit('insert', insertEvents[i]);
        insertCountEmitted += insertEvents[i].amount;
      }
      const amountToTrim = Math.max(0, originalLinesLength + countToInsert - this.lines.maxLength);
      if (amountToTrim > 0) {
        this.lines.emitMayRemoveListeners('trim', amountToTrim);
      }
    }
  }

  /**
   * Translates a string index back to a BufferIndex.
   * To get the correct buffer position the string must start at `startCol` 0
   * (default in translateBufferLineToString).
   * The method also works on wrapped line strings given rows were not trimmed.
   * The method operates on the CharData string length, there are no
   * additional content or boundary checks. Therefore the string and the buffer
   * should not be altered in between.
   * TODO: respect trim flag after fixing #1685
   * @param lineIndex line index the string was retrieved from
   * @param stringIndex index within the string
   * @param startCol column offset the string was retrieved from
   */
  public stringIndexToBufferIndex(lineIndex: number, stringIndex: number): BufferIndex {
    while (stringIndex) {
      const line = this.lines.get(lineIndex);
      if (!line) {
        return [-1, -1];
      }
      for (let i = 0; i < line.length; ++i) {
        stringIndex -= line.get(i)[CHAR_DATA_CHAR_INDEX].length;
        if (stringIndex < 0) {
          return [lineIndex, i];
        }
      }
      lineIndex++;
    }
    return [lineIndex, 0];
  }

  /**
   * Translates a buffer line to a string, with optional start and end columns.
   * Wide characters will count as two columns in the resulting string. This
   * function is useful for getting the actual text underneath the raw selection
   * position.
   * @param line The line being translated.
   * @param trimRight Whether to trim whitespace to the right.
   * @param startCol The column to start at.
   * @param endCol The column to end at.
   */
  public translateBufferLineToString(lineIndex: number, trimRight: boolean, startCol: number = 0, endCol?: number): string {
    const line = this.lines.get(lineIndex);
    if (!line) {
      return '';
    }
    return line.translateToString(trimRight, startCol, endCol);
  }

  public getWrappedRangeForLine(y: number): { first: number, last: number } {
    let first = y;
    let last = y;
    // Scan upwards for wrapped lines
    while (first > 0 && this.lines.get(first).isWrapped) {
      first--;
    }
    // Scan downwards for wrapped lines
    while (last + 1 < this.lines.length && this.lines.get(last + 1).isWrapped) {
      last++;
    }
    return { first, last };
  }

  /**
   * Setup the tab stops.
   * @param i The index to start setting up tab stops from.
   */
  public setupTabStops(i?: number): void {
    if (i !== null && i !== undefined) {
      if (!this.tabs[i]) {
        i = this.prevStop(i);
      }
    } else {
      this.tabs = {};
      i = 0;
    }

    for (; i < this._cols; i += this._terminal.options.tabStopWidth) {
      this.tabs[i] = true;
    }
  }

  /**
   * Move the cursor to the previous tab stop from the given position (default is current).
   * @param x The position to move the cursor to the previous tab stop.
   */
  public prevStop(x?: number): number {
    if (x === null || x === undefined) {
      x = this.x;
    }
    while (!this.tabs[--x] && x > 0);
    return x >= this._cols ? this._cols - 1 : x < 0 ? 0 : x;
  }

  /**
   * Move the cursor one tab stop forward from the given position (default is current).
   * @param x The position to move the cursor one tab stop forward.
   */
  public nextStop(x?: number): number {
    if (x === null || x === undefined) {
      x = this.x;
    }
    while (!this.tabs[++x] && x < this._cols);
    return x >= this._cols ? this._cols - 1 : x < 0 ? 0 : x;
  }

  public addMarker(y: number): Marker {
    const marker = new Marker(y);
    this.markers.push(marker);
    marker.register(this.lines.addDisposableListener('trim', amount => {
      marker.line -= amount;
      // The marker should be disposed when the line is trimmed from the buffer
      if (marker.line < 0) {
        marker.dispose();
      }
    }));
    marker.register(this.lines.addDisposableListener('insert', (event: IInsertEvent) => {
      if (marker.line >= event.index) {
        marker.line += event.amount;
      }
    }));
    marker.register(this.lines.addDisposableListener('delete', (event: IDeleteEvent) => {
      // Delete the marker if it's within the range
      if (marker.line >= event.index && marker.line < event.index + event.amount) {
        marker.dispose();
      }

      // Shift the marker if it's after the deleted range
      if (marker.line > event.index) {
        marker.line -= event.amount;
      }
    }));
    marker.register(marker.addDisposableListener('dispose', () => this._removeMarker(marker)));
    return marker;
  }

  private _removeMarker(marker: Marker): void {
    this.markers.splice(this.markers.indexOf(marker), 1);
  }

  public iterator(trimRight: boolean, startIndex?: number, endIndex?: number, startOverscan?: number, endOverscan?: number): IBufferStringIterator {
    return new BufferStringIterator(this, trimRight, startIndex, endIndex, startOverscan, endOverscan);
  }
}

export class Marker extends EventEmitter implements IMarker {
  private static _nextId = 1;

  private _id: number = Marker._nextId++;
  public isDisposed: boolean = false;

  public get id(): number { return this._id; }

  constructor(
    public line: number
  ) {
    super();
  }

  public dispose(): void {
    if (this.isDisposed) {
      return;
    }
    this.isDisposed = true;
    // Emit before super.dispose such that dispose listeners get a change to react
    this.emit('dispose');
    super.dispose();
  }
}

/**
 * Iterator to get unwrapped content strings from the buffer.
 * The iterator returns at least the string data between the borders
 * `startIndex` and `endIndex` (exclusive) and will expand the lines
 * by `startOverscan` to the top and by `endOverscan` to the bottom,
 * if no new line was found in between.
 * It will never read/return string data beyond `startIndex - startOverscan`
 * or `endIndex + endOverscan`. Therefore the first and last line might be truncated.
 * It is possible to always get the full string for the first and last line as well
 * by setting the overscan values to the actual buffer length. This not recommended
 * since it might return the whole buffer within a single string in a worst case scenario.
 */
export class BufferStringIterator implements IBufferStringIterator {
  private _current: number;

  constructor (
    private _buffer: IBuffer,
    private _trimRight: boolean,
    private _startIndex: number = 0,
    private _endIndex: number = _buffer.lines.length,
    private _startOverscan: number = 0,
    private _endOverscan: number = 0
  ) {
    if (this._startIndex < 0) {
      this._startIndex = 0;
    }
    if (this._endIndex > this._buffer.lines.length) {
      this._endIndex = this._buffer.lines.length;
    }
    this._current = this._startIndex;
  }

  public hasNext(): boolean {
    return this._current < this._endIndex;
  }

  public next(): IBufferStringIteratorResult {
    const range = this._buffer.getWrappedRangeForLine(this._current);
    // limit search window to overscan value at both borders
    if (range.first < this._startIndex - this._startOverscan) {
      range.first = this._startIndex - this._startOverscan;
    }
    if (range.last > this._endIndex + this._endOverscan) {
      range.last = this._endIndex + this._endOverscan;
    }
    // limit to current buffer length
    range.first = Math.max(range.first, 0);
    range.last = Math.min(range.last, this._buffer.lines.length);
    let result = '';
    for (let i = range.first; i <= range.last; ++i) {
      result += this._buffer.translateBufferLineToString(i, this._trimRight);
    }
    this._current = range.last + 1;
    return {range: range, content: result};
  }
}<|MERGE_RESOLUTION|>--- conflicted
+++ resolved
@@ -3,13 +3,8 @@
  * @license MIT
  */
 
-<<<<<<< HEAD
 import { CircularList, IInsertEvent, IDeleteEvent } from './common/CircularList';
-import { CharData, ITerminal, IBuffer, IBufferLine, BufferIndex, IBufferStringIterator, IBufferStringIteratorResult, IBufferLineConstructor } from './Types';
-=======
-import { CircularList } from './common/CircularList';
 import { CharData, ITerminal, IBuffer, IBufferLine, BufferIndex, IBufferStringIterator, IBufferStringIteratorResult } from './Types';
->>>>>>> f98572cf
 import { EventEmitter } from './common/EventEmitter';
 import { IMarker } from 'xterm';
 import { BufferLine } from './BufferLine';
@@ -52,12 +47,8 @@
   public savedX: number;
   public savedCurAttr: number;
   public markers: Marker[] = [];
-<<<<<<< HEAD
-  private _bufferLineConstructor: IBufferLineConstructor;
   private _cols: number;
   private _rows: number;
-=======
->>>>>>> f98572cf
 
   /**
    * Create a new Buffer.
@@ -76,11 +67,7 @@
 
   public getBlankLine(attr: number, isWrapped?: boolean): IBufferLine {
     const fillCharData: CharData = [attr, NULL_CELL_CHAR, NULL_CELL_WIDTH, NULL_CELL_CODE];
-<<<<<<< HEAD
-    return new this._bufferLineConstructor(this._cols, fillCharData, isWrapped);
-=======
-    return new BufferLine(this._terminal.cols, fillCharData, isWrapped);
->>>>>>> f98572cf
+    return new BufferLine(this._cols, fillCharData, isWrapped);
   }
 
   public get hasScrollback(): boolean {
@@ -177,12 +164,7 @@
             } else {
               // Add a blank line if there is no buffer left at the top to scroll to, or if there
               // are blank lines after the cursor
-<<<<<<< HEAD
-              this.lines.push(new this._bufferLineConstructor(newCols, FILL_CHAR_DATA));
-=======
-              const fillCharData: CharData = [DEFAULT_ATTR, NULL_CELL_CHAR, NULL_CELL_WIDTH, NULL_CELL_CODE];
-              this.lines.push(new BufferLine(newCols, fillCharData));
->>>>>>> f98572cf
+              this.lines.push(new BufferLine(newCols, FILL_CHAR_DATA));
             }
           }
         }
