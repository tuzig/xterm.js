--- conflicted
+++ resolved
@@ -3,11 +3,7 @@
  * @license MIT
  */
 import { assert } from 'chai';
-<<<<<<< HEAD
-import { fillFallback, sliceFallback } from './TypedArrayUtils';
-=======
-import { fillFallback, concat } from './TypedArrayUtils';
->>>>>>> 682efc72
+import { fillFallback, sliceFallback, concat } from './TypedArrayUtils';
 
 type TypedArray = Uint8Array | Uint16Array | Uint32Array | Uint8ClampedArray
   | Int8Array | Int16Array | Int32Array
@@ -89,7 +85,6 @@
       }
     });
   });
-<<<<<<< HEAD
 
   describe('TypedArray.slice', () => {
     describe('should work with all typed array types', () => {
@@ -192,7 +187,7 @@
       deepEquals(sliceFallback(arr, 4, 8), arr.slice(4, 8));
       deepEquals(sliceFallback(arr, 5, 8), arr.slice(5, 8));
     });
-=======
+  });
 });
 
 describe('typed array convenience functions', () => {
@@ -201,6 +196,5 @@
     const b = new Uint8Array([6, 7, 8, 9, 0]);
     const merged = concat(a, b);
     deepEquals(merged, new Uint8Array([1, 2, 3, 4, 5, 6, 7, 8, 9, 0]));
->>>>>>> 682efc72
   });
 });