--- conflicted
+++ resolved
@@ -175,11 +175,8 @@
   applicationKeypad: boolean;
   bracketedPasteMode: boolean;
   origin: boolean;
-<<<<<<< HEAD
   reverseWraparound: boolean;
-=======
   sendFocus: boolean;
->>>>>>> a8bcfc62
   wraparound: boolean; // defaults: xterm - true, vt100 - false
 }
 
