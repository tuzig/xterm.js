--- conflicted
+++ resolved
@@ -51,12 +51,8 @@
   screenKeys: false,
   cancelEvents: false,
   useFlowControl: false,
-<<<<<<< HEAD
-  wordSeparator: ' ()[]{}\',:;"',
-  unicodeVersion: '6'
-=======
+  unicodeVersion: '6',
   wordSeparator: ' ()[]{}\',:;"`'
->>>>>>> 17cb610e
 });
 
 /**
