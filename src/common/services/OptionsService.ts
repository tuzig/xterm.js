/**
 * Copyright (c) 2019 The xterm.js authors. All rights reserved.
 * @license MIT
 */

import { IOptionsService, ITerminalOptions, IPartialTerminalOptions } from 'common/services/Services';
import { EventEmitter, IEvent } from 'common/EventEmitter';
import { isMac } from 'common/Platform';
import { clone } from 'common/Clone';

// Source: https://freesound.org/people/altemark/sounds/45759/
// This sound is released under the Creative Commons Attribution 3.0 Unported
// (CC BY 3.0) license. It was created by 'altemark'. No modifications have been
// made, apart from the conversion to base64.
export const DEFAULT_BELL_SOUND = 'data:audio/mp3;base64,SUQzBAAAAAAAI1RTU0UAAAAPAAADTGF2ZjU4LjMyLjEwNAAAAAAAAAAAAAAA//tQxAADB8AhSmxhIIEVCSiJrDCQBTcu3UrAIwUdkRgQbFAZC1CQEwTJ9mjRvBA4UOLD8nKVOWfh+UlK3z/177OXrfOdKl7pyn3Xf//WreyTRUoAWgBgkOAGbZHBgG1OF6zM82DWbZaUmMBptgQhGjsyYqc9ae9XFz280948NMBWInljyzsNRFLPWdnZGWrddDsjK1unuSrVN9jJsK8KuQtQCtMBjCEtImISdNKJOopIpBFpNSMbIHCSRpRR5iakjTiyzLhchUUBwCgyKiweBv/7UsQbg8isVNoMPMjAAAA0gAAABEVFGmgqK////9bP/6XCykxBTUUzLjEwMKqqqqqqqqqqqqqqqqqqqqqqqqqqqqqqqqqqqqqqqqqqqqqqqqqqqqqqqqqqqqqqqqqqqqqqqqqqqqqqqqqqqqqqqqqqqqqqqqqqqqqqqqqqqqqqqqqqqqqqqqqqqqqqqqqqqqqqqqqqqqqqqqqqqqqqqqqqqqqqqqqqqqqqqqqqqqqqqqqqqqqqqqqqqqqqqqqqqqqqqqqqqqqqqqqqqqqqqqqq';

// TODO: Freeze?
export const DEFAULT_OPTIONS: ITerminalOptions = Object.freeze({
  cols: 80,
  rows: 24,
  cursorBlink: false,
  cursorStyle: 'block',
  bellSound:  DEFAULT_BELL_SOUND,
  bellStyle: 'none',
  drawBoldTextInBrightColors: true,
  fastScrollModifier: 'alt',
  fastScrollSensitivity: 5,
  fontFamily: 'courier-new, courier, monospace',
  fontSize: 15,
  fontWeight: 'normal',
  fontWeightBold: 'bold',
  lineHeight: 1.0,
  letterSpacing: 0,
  logLevel: 'info',
  scrollback: 1000,
  scrollSensitivity: 1,
  screenReaderMode: false,
  macOptionIsMeta: false,
  macOptionClickForcesSelection: false,
  minimumContrastRatio: 1,
  disableStdin: false,
  allowTransparency: false,
  tabStopWidth: 8,
  theme: {},
  rightClickSelectsWord: isMac,
  rendererType: 'canvas',
  windowsMode: false,

  convertEol: false,
  termName: 'xterm',
  screenKeys: false,
  cancelEvents: false,
  useFlowControl: false,
<<<<<<< HEAD
  wordSeparator: ' ()[]{}\',:;"',
  windowOptions: {}
=======
  wordSeparator: ' ()[]{}\',:;"`'
>>>>>>> ab66cb5d
});

/**
 * The set of options that only have an effect when set in the Terminal constructor.
 */
const CONSTRUCTOR_ONLY_OPTIONS = ['cols', 'rows'];

export class OptionsService implements IOptionsService {
  serviceBrand: any;

  public options: ITerminalOptions;

  private _onOptionChange = new EventEmitter<string>();
  public get onOptionChange(): IEvent<string> { return this._onOptionChange.event; }

  constructor(options: IPartialTerminalOptions) {
    this.options = clone(DEFAULT_OPTIONS);
    Object.keys(options).forEach(k => {
      if (k in this.options) {
        const newValue = options[k as keyof IPartialTerminalOptions] as any;
        this.options[k] = newValue;
      }
    });
  }

  public setOption(key: string, value: any): void {
    if (!(key in DEFAULT_OPTIONS)) {
      throw new Error('No option with key "' + key + '"');
    }
    if (CONSTRUCTOR_ONLY_OPTIONS.indexOf(key) !== -1) {
      throw new Error(`Option "${key}" can only be set in the constructor`);
    }
    if (this.options[key] === value) {
      return;
    }

    value = this._sanitizeAndValidateOption(key, value);

    // Don't fire an option change event if they didn't change
    if (this.options[key] === value) {
      return;
    }

    this.options[key] = value;
    this._onOptionChange.fire(key);
  }

  private _sanitizeAndValidateOption(key: string, value: any): any {
    switch (key) {
      case 'bellStyle':
      case 'cursorStyle':
      case 'fontWeight':
      case 'fontWeightBold':
      case 'rendererType':
      case 'wordSeparator':
        if (!value) {
          value = DEFAULT_OPTIONS[key];
        }
        break;
      case 'lineHeight':
      case 'tabStopWidth':
        if (value < 1) {
          throw new Error(`${key} cannot be less than 1, value: ${value}`);
        }
        break;
      case 'minimumContrastRatio':
        value = Math.max(1, Math.min(21, Math.round(value * 10) / 10));
      case 'scrollback':
        value = Math.min(value, 4294967295);
        if (value < 0) {
          throw new Error(`${key} cannot be less than 0, value: ${value}`);
        }
        break;
      case 'fastScrollSensitivity':
      case 'scrollSensitivity':
        if (value <= 0) {
          throw new Error(`${key} cannot be less than or equal to 0, value: ${value}`);
        }
        break;
    }
    return value;
  }

  public getOption(key: string): any {
    if (!(key in DEFAULT_OPTIONS)) {
      throw new Error(`No option with key "${key}"`);
    }
    return this.options[key];
  }
}<|MERGE_RESOLUTION|>--- conflicted
+++ resolved
@@ -51,12 +51,8 @@
   screenKeys: false,
   cancelEvents: false,
   useFlowControl: false,
-<<<<<<< HEAD
-  wordSeparator: ' ()[]{}\',:;"',
-  windowOptions: {}
-=======
+  windowOptions: {},
   wordSeparator: ' ()[]{}\',:;"`'
->>>>>>> ab66cb5d
 });
 
 /**
