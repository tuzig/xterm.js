/**
 * Copyright (c) 2019 The xterm.js authors. All rights reserved.
 * @license MIT
 */

import { IOptionsService, ITerminalOptions, FontWeight } from 'common/services/Services';
import { EventEmitter, IEvent } from 'common/EventEmitter';
import { isMac } from 'common/Platform';

// Source: https://freesound.org/people/altemark/sounds/45759/
// This sound is released under the Creative Commons Attribution 3.0 Unported
// (CC BY 3.0) license. It was created by 'altemark'. No modifications have been
// made, apart from the conversion to base64.
export const DEFAULT_BELL_SOUND = 'data:audio/mp3;base64,SUQzBAAAAAAAI1RTU0UAAAAPAAADTGF2ZjU4LjMyLjEwNAAAAAAAAAAAAAAA//tQxAADB8AhSmxhIIEVCSiJrDCQBTcu3UrAIwUdkRgQbFAZC1CQEwTJ9mjRvBA4UOLD8nKVOWfh+UlK3z/177OXrfOdKl7pyn3Xf//WreyTRUoAWgBgkOAGbZHBgG1OF6zM82DWbZaUmMBptgQhGjsyYqc9ae9XFz280948NMBWInljyzsNRFLPWdnZGWrddDsjK1unuSrVN9jJsK8KuQtQCtMBjCEtImISdNKJOopIpBFpNSMbIHCSRpRR5iakjTiyzLhchUUBwCgyKiweBv/7UsQbg8isVNoMPMjAAAA0gAAABEVFGmgqK////9bP/6XCykxBTUUzLjEwMKqqqqqqqqqqqqqqqqqqqqqqqqqqqqqqqqqqqqqqqqqqqqqqqqqqqqqqqqqqqqqqqqqqqqqqqqqqqqqqqqqqqqqqqqqqqqqqqqqqqqqqqqqqqqqqqqqqqqqqqqqqqqqqqqqqqqqqqqqqqqqqqqqqqqqqqqqqqqqqqqqqqqqqqqqqqqqqqqqqqqqqqqqqqqqqqqqqqqqqqqqqqqqqqqqqqqqqqqqq';

export const DEFAULT_OPTIONS: Readonly<ITerminalOptions> = {
  cols: 80,
  rows: 24,
  cursorBlink: false,
  cursorStyle: 'block',
  cursorWidth: 1,
  customGlyphs: true,
  bellSound: DEFAULT_BELL_SOUND,
  bellStyle: 'none',
  drawBoldTextInBrightColors: true,
  fastScrollModifier: 'alt',
  fastScrollSensitivity: 5,
  fontFamily: 'courier-new, courier, monospace',
  fontSize: 15,
  fontWeight: 'normal',
  fontWeightBold: 'bold',
  lineHeight: 1.0,
  linkTooltipHoverDuration: 500,
  letterSpacing: 0,
  logLevel: 'info',
  scrollback: 1000,
  scrollSensitivity: 1,
  screenReaderMode: false,
  macOptionIsMeta: false,
  macOptionClickForcesSelection: false,
  minimumContrastRatio: 1,
  disableStdin: false,
  allowProposedApi: true,
  allowTransparency: false,
  tabStopWidth: 8,
  theme: {},
  rightClickSelectsWord: isMac,
  rendererType: 'canvas',
  windowOptions: {},
  windowsMode: false,
  wordSeparator: ' ()[]{}\',"`',
  altClickMovesCursor: true,
  convertEol: false,
  termName: 'xterm',
<<<<<<< HEAD
  cancelEvents: false,
  selectionStyle: 'plain'
});
=======
  cancelEvents: false
};
>>>>>>> b2068531

const FONT_WEIGHT_OPTIONS: Extract<FontWeight, string>[] = ['normal', 'bold', '100', '200', '300', '400', '500', '600', '700', '800', '900'];

/**
 * The set of options that only have an effect when set in the Terminal constructor.
 */
const CONSTRUCTOR_ONLY_OPTIONS = ['cols', 'rows'];

export class OptionsService implements IOptionsService {
  public serviceBrand: any;

  private _options: ITerminalOptions;
  public options: ITerminalOptions;
  public publicOptions: ITerminalOptions;

  private _onOptionChange = new EventEmitter<string>();
  public get onOptionChange(): IEvent<string> { return this._onOptionChange.event; }

  constructor(options: Partial<ITerminalOptions>) {
    // set the default value of each option
    this._options = { ...DEFAULT_OPTIONS };
    for (const key in options) {
      if (key in this._options) {
        try {
          const newValue = options[key];
          this._options[key] = this._sanitizeAndValidateOption(key, newValue);
        } catch (e) {
          console.error(e);
        }
      }
    }

    // set up getters and setters for each option
    this.options = this._setupOptions(this._options, false);
    this.publicOptions = this._setupOptions(this._options, true);
  }

  private _setupOptions(options: ITerminalOptions, isPublic: boolean): ITerminalOptions {
    const copiedOptions = { ... options };
    for (const propName in copiedOptions) {
      Object.defineProperty(copiedOptions, propName, {
        get: () => {
          if (!(propName in DEFAULT_OPTIONS)) {
            throw new Error(`No option with key "${propName}"`);
          }
          return this._options[propName];
        },
        set: (value: any) => {
          if (!(propName in DEFAULT_OPTIONS)) {
            throw new Error(`No option with key "${propName}"`);
          }

          // Throw an error if any constructor only option is modified
          // from terminal.options
          // Modifications from anywhere else are allowed
          if (isPublic && CONSTRUCTOR_ONLY_OPTIONS.includes(propName)) {
            throw new Error(`Option "${propName}" can only be set in the constructor`);
          }

          value = this._sanitizeAndValidateOption(propName, value);
          // Don't fire an option change event if they didn't change
          if (this._options[propName] !== value) {
            this._options[propName] = value;
            this._onOptionChange.fire(propName);
          }
        }
      });
    }
    return copiedOptions;
  }

  public setOption(key: string, value: any): void {
    this.publicOptions[key] = value;
  }

  private _sanitizeAndValidateOption(key: string, value: any): any {
    switch (key) {
      case 'bellStyle':
      case 'cursorStyle':
      case 'rendererType':
      case 'wordSeparator':
        if (!value) {
          value = DEFAULT_OPTIONS[key];
        }
        break;
      case 'fontWeight':
      case 'fontWeightBold':
        if (typeof value === 'number' && 1 <= value && value <= 1000) {
          // already valid numeric value
          break;
        }
        value = FONT_WEIGHT_OPTIONS.includes(value) ? value : DEFAULT_OPTIONS[key];
        break;
      case 'cursorWidth':
        value = Math.floor(value);
        // Fall through for bounds check
      case 'lineHeight':
      case 'tabStopWidth':
        if (value < 1) {
          throw new Error(`${key} cannot be less than 1, value: ${value}`);
        }
        break;
      case 'minimumContrastRatio':
        value = Math.max(1, Math.min(21, Math.round(value * 10) / 10));
        break;
      case 'scrollback':
        value = Math.min(value, 4294967295);
        if (value < 0) {
          throw new Error(`${key} cannot be less than 0, value: ${value}`);
        }
        break;
      case 'fastScrollSensitivity':
      case 'scrollSensitivity':
        if (value <= 0) {
          throw new Error(`${key} cannot be less than or equal to 0, value: ${value}`);
        }
      case 'rows':
      case 'cols':
        if (!value && value !== 0) {
          throw new Error(`${key} must be numeric, value: ${value}`);
        }
        break;
    }
    return value;
  }

  public getOption(key: string): any {
    return this.publicOptions[key];
  }
}<|MERGE_RESOLUTION|>--- conflicted
+++ resolved
@@ -52,14 +52,9 @@
   altClickMovesCursor: true,
   convertEol: false,
   termName: 'xterm',
-<<<<<<< HEAD
   cancelEvents: false,
   selectionStyle: 'plain'
-});
-=======
-  cancelEvents: false
 };
->>>>>>> b2068531
 
 const FONT_WEIGHT_OPTIONS: Extract<FontWeight, string>[] = ['normal', 'bold', '100', '200', '300', '400', '500', '600', '700', '800', '900'];
 
