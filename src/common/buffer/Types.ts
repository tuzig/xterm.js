/**
 * Copyright (c) 2019 The xterm.js authors. All rights reserved.
 * @license MIT
 */

<<<<<<< HEAD
import { IAttributeData, ICircularList, IBufferLine, ICellData } from 'common/Types';
import { IEvent } from 'common/EventEmitter';
=======
import { IAttributeData, ICircularList, IBufferLine, ICellData, IMarker } from 'common/Types';
import { IEvent } from 'common/EventEmitter2';
>>>>>>> 58ec3f99

// BufferIndex denotes a position in the buffer: [rowIndex, colIndex]
export type BufferIndex = [number, number];

export interface IBufferStringIteratorResult {
  range: {first: number, last: number};
  content: string;
}

export interface IBufferStringIterator {
  hasNext(): boolean;
  next(): IBufferStringIteratorResult;
}

export interface IBuffer {
  readonly lines: ICircularList<IBufferLine>;
  ydisp: number;
  ybase: number;
  y: number;
  x: number;
  tabs: any;
  scrollBottom: number;
  scrollTop: number;
  hasScrollback: boolean;
  savedY: number;
  savedX: number;
  savedCurAttrData: IAttributeData;
  isCursorInViewport: boolean;
  markers: IMarker[];
  translateBufferLineToString(lineIndex: number, trimRight: boolean, startCol?: number, endCol?: number): string;
  getWrappedRangeForLine(y: number): { first: number, last: number };
  nextStop(x?: number): number;
  prevStop(x?: number): number;
  getBlankLine(attr: IAttributeData, isWrapped?: boolean): IBufferLine;
  stringIndexToBufferIndex(lineIndex: number, stringIndex: number): number[];
  iterator(trimRight: boolean, startIndex?: number, endIndex?: number, startOverscan?: number, endOverscan?: number): IBufferStringIterator;
  getNullCell(attr?: IAttributeData): ICellData;
  getWhitespaceCell(attr?: IAttributeData): ICellData;
  addMarker(y: number): IMarker;
}

export interface IBufferSet {
  alt: IBuffer;
  normal: IBuffer;
  active: IBuffer;

  onBufferActivate: IEvent<{ activeBuffer: IBuffer, inactiveBuffer: IBuffer }>;

  activateNormalBuffer(): void;
  activateAltBuffer(fillAttr?: IAttributeData): void;
  resize(newCols: number, newRows: number): void;
  setupTabStops(i?: number): void;
}<|MERGE_RESOLUTION|>--- conflicted
+++ resolved
@@ -3,13 +3,8 @@
  * @license MIT
  */
 
-<<<<<<< HEAD
-import { IAttributeData, ICircularList, IBufferLine, ICellData } from 'common/Types';
+import { IAttributeData, ICircularList, IBufferLine, ICellData, IMarker } from 'common/Types';
 import { IEvent } from 'common/EventEmitter';
-=======
-import { IAttributeData, ICircularList, IBufferLine, ICellData, IMarker } from 'common/Types';
-import { IEvent } from 'common/EventEmitter2';
->>>>>>> 58ec3f99
 
 // BufferIndex denotes a position in the buffer: [rowIndex, colIndex]
 export type BufferIndex = [number, number];
