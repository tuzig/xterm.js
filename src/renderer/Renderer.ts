/**
 * Copyright (c) 2017 The xterm.js authors. All rights reserved.
 * @license MIT
 */

import { ITerminal, ITheme } from '../Interfaces';
import { CHAR_DATA_WIDTH_INDEX, CHAR_DATA_CHAR_INDEX } from '../Buffer';
import { TextRenderLayer } from './TextRenderLayer';
import { SelectionRenderLayer } from './SelectionRenderLayer';
import { CursorRenderLayer } from './CursorRenderLayer';
import { ColorManager } from './ColorManager';
import { BaseRenderLayer } from './BaseRenderLayer';
import { IRenderLayer, IColorSet, IRenderer, IRenderDimensions } from './Interfaces';
import { LinkRenderLayer } from './LinkRenderLayer';
import { EventEmitter } from '../EventEmitter';
import { ScreenDprMonitor } from '../utils/ScreenDprMonitor';

export class Renderer extends EventEmitter implements IRenderer {
  /** A queue of the rows to be refreshed */
  private _refreshRowsQueue: {start: number, end: number}[] = [];
  private _refreshAnimationFrame = null;

  private _renderLayers: IRenderLayer[];
  private _devicePixelRatio: number;
<<<<<<< HEAD
  private _screenDprMonitor: ScreenDprMonitor;
=======
  private _isPaused: boolean = false;
  private _needsFullRefresh: boolean = false;
>>>>>>> eac14a14

  public colorManager: ColorManager;
  public dimensions: IRenderDimensions;

  constructor(private _terminal: ITerminal, theme: ITheme) {
    super();
    this.colorManager = new ColorManager();
    if (theme) {
      this.colorManager.setTheme(theme);
    }
    this._renderLayers = [
      new TextRenderLayer(this._terminal.element, 0, this.colorManager.colors),
      new SelectionRenderLayer(this._terminal.element, 1, this.colorManager.colors),
      new LinkRenderLayer(this._terminal.element, 2, this.colorManager.colors, this._terminal),
      new CursorRenderLayer(this._terminal.element, 3, this.colorManager.colors)
    ];
    this.dimensions = {
      scaledCharWidth: null,
      scaledCharHeight: null,
      scaledCellWidth: null,
      scaledCellHeight: null,
      scaledCharLeft: null,
      scaledCharTop: null,
      scaledCanvasWidth: null,
      scaledCanvasHeight: null,
      canvasWidth: null,
      canvasHeight: null,
      actualCellWidth: null,
      actualCellHeight: null
    };
    this._devicePixelRatio = window.devicePixelRatio;
    this._updateDimensions();

<<<<<<< HEAD
    this._screenDprMonitor = new ScreenDprMonitor();
    this._screenDprMonitor.setListener(() => this.onWindowResize(window.devicePixelRatio));
=======
    // Detect whether IntersectionObserver is detected and enable renderer pause
    // and resume based on terminal visibility if so
    if ('IntersectionObserver' in window) {
      const observer = new IntersectionObserver(e => this.onIntersectionChange(e[0]), {threshold: 0});
      observer.observe(this._terminal.element);
    }
  }

  public onIntersectionChange(entry: IntersectionObserverEntry): void {
    this._isPaused = entry.intersectionRatio === 0;
    if (!this._isPaused && this._needsFullRefresh) {
      this._terminal.refresh(0, this._terminal.rows - 1);
    }
>>>>>>> eac14a14
  }

  public onWindowResize(devicePixelRatio: number): void {
    // If the device pixel ratio changed, the char atlas needs to be regenerated
    // and the terminal needs to refreshed
    if (this._devicePixelRatio !== devicePixelRatio) {
      this._devicePixelRatio = devicePixelRatio;
      this.onResize(this._terminal.cols, this._terminal.rows, true);
    }
  }

  public setTheme(theme: ITheme): IColorSet {
    this.colorManager.setTheme(theme);

    // Clear layers and force a full render
    this._renderLayers.forEach(l => {
      l.onThemeChanged(this._terminal, this.colorManager.colors);
      l.reset(this._terminal);
    });

    if (this._isPaused) {
      this._needsFullRefresh = true;
    } else {
      this._terminal.refresh(0, this._terminal.rows - 1);
    }

    return this.colorManager.colors;
  }

  public onResize(cols: number, rows: number, didCharSizeChange: boolean): void {
    // Update character and canvas dimensions
    this._updateDimensions();

    // Resize all render layers
    this._renderLayers.forEach(l => l.resize(this._terminal, this.dimensions, didCharSizeChange));

    // Force a refresh
    if (this._isPaused) {
      this._needsFullRefresh = true;
    } else {
      this._terminal.refresh(0, this._terminal.rows - 1);
    }

    this.emit('resize', {
      width: this.dimensions.canvasWidth,
      height: this.dimensions.canvasHeight
    });
  }

  public onCharSizeChanged(): void {
    this.onResize(this._terminal.cols, this._terminal.rows, true);
  }

  public onBlur(): void {
    this._runOperation(l => l.onBlur(this._terminal));
  }

  public onFocus(): void {
    this._runOperation(l => l.onFocus(this._terminal));
  }

  public onSelectionChanged(start: [number, number], end: [number, number]): void {
    this._runOperation(l => l.onSelectionChanged(this._terminal, start, end));
  }

  public onCursorMove(): void {
    this._runOperation(l => l.onCursorMove(this._terminal));
  }

  public onOptionsChanged(): void {
    this._runOperation(l => l.onOptionsChanged(this._terminal));
  }

  public clear(): void {
    this._runOperation(l => l.reset(this._terminal));
  }

  private _runOperation(operation: (layer: IRenderLayer) => void): void {
    if (this._isPaused) {
      this._needsFullRefresh = true;
    } else {
      this._renderLayers.forEach(l => operation(l));
    }
  }

  /**
   * Queues a refresh between two rows (inclusive), to be done on next animation
   * frame.
   * @param {number} start The start row.
   * @param {number} end The end row.
   */
  public queueRefresh(start: number, end: number): void {
    if (this._isPaused) {
      this._needsFullRefresh = true;
      return;
    }
    this._refreshRowsQueue.push({ start: start, end: end });
    if (!this._refreshAnimationFrame) {
      this._refreshAnimationFrame = window.requestAnimationFrame(this._refreshLoop.bind(this));
    }
  }

  /**
   * Performs the refresh loop callback, calling refresh only if a refresh is
   * necessary before queueing up the next one.
   */
  private _refreshLoop(): void {
    let start;
    let end;
    if (this._refreshRowsQueue.length > 4) {
      // Just do a full refresh when 5+ refreshes are queued
      start = 0;
      end = this._terminal.rows - 1;
    } else {
      // Get start and end rows that need refreshing
      start = this._refreshRowsQueue[0].start;
      end = this._refreshRowsQueue[0].end;
      for (let i = 1; i < this._refreshRowsQueue.length; i++) {
        if (this._refreshRowsQueue[i].start < start) {
          start = this._refreshRowsQueue[i].start;
        }
        if (this._refreshRowsQueue[i].end > end) {
          end = this._refreshRowsQueue[i].end;
        }
      }
    }
    this._refreshRowsQueue = [];
    this._refreshAnimationFrame = null;

    // Render
    start = Math.max(start, 0);
    end = Math.min(end, this._terminal.rows - 1);
    this._renderLayers.forEach(l => l.onGridChanged(this._terminal, start, end));
    this._terminal.emit('refresh', {start, end});
  }

  /**
   * Recalculates the character and canvas dimensions.
   */
  private _updateDimensions(): void {
    // Perform a new measure if the CharMeasure dimensions are not yet available
    if (!this._terminal.charMeasure.width || !this._terminal.charMeasure.height) {
      return;
    }

    // Calculate the scaled character width. Width is floored as it must be
    // drawn to an integer grid in order for the CharAtlas "stamps" to not be
    // blurry. When text is drawn to the grid not using the CharAtlas, it is
    // clipped to ensure there is no overlap with the next cell.
    this.dimensions.scaledCharWidth = Math.floor(this._terminal.charMeasure.width * window.devicePixelRatio);

    // Calculate the scaled character height. Height is ceiled in case
    // devicePixelRatio is a floating point number in order to ensure there is
    // enough space to draw the character to the cell.
    this.dimensions.scaledCharHeight = Math.ceil(this._terminal.charMeasure.height * window.devicePixelRatio);

    // Calculate the scaled cell height, if lineHeight is not 1 then the value
    // will be floored because since lineHeight can never be lower then 1, there
    // is a guarentee that the scaled line height will always be larger than
    // scaled char height.
    this.dimensions.scaledCellHeight = Math.floor(this.dimensions.scaledCharHeight * this._terminal.options.lineHeight);

    // Calculate the y coordinate within a cell that text should draw from in
    // order to draw in the center of a cell.
    this.dimensions.scaledCharTop = this._terminal.options.lineHeight === 1 ? 0 : Math.round((this.dimensions.scaledCellHeight - this.dimensions.scaledCharHeight) / 2);

    // Calculate the scaled cell width, taking the letterSpacing into account.
    this.dimensions.scaledCellWidth = this.dimensions.scaledCharWidth + Math.round(this._terminal.options.letterSpacing);

    // Calculate the x coordinate with a cell that text should draw from in
    // order to draw in the center of a cell.
    this.dimensions.scaledCharLeft = Math.floor(this._terminal.options.letterSpacing / 2);

    // Recalculate the canvas dimensions; scaled* define the actual number of
    // pixel in the canvas
    this.dimensions.scaledCanvasHeight = this._terminal.rows * this.dimensions.scaledCellHeight;
    this.dimensions.scaledCanvasWidth = this._terminal.cols * this.dimensions.scaledCellWidth;

    // The the size of the canvas on the page. It's very important that this
    // rounds to nearest integer and not ceils as browsers often set
    // window.devicePixelRatio as something like 1.100000023841858, when it's
    // actually 1.1. Ceiling causes blurriness as the backing canvas image is 1
    // pixel too large for the canvas element size.
    this.dimensions.canvasHeight = Math.round(this.dimensions.scaledCanvasHeight / window.devicePixelRatio);
    this.dimensions.canvasWidth = Math.round(this.dimensions.scaledCanvasWidth / window.devicePixelRatio);

    // Get the _actual_ dimensions of an individual cell. This needs to be
    // derived from the canvasWidth/Height calculated above which takes into
    // account window.devicePixelRatio. CharMeasure.width/height by itself is
    // insufficient when the page is not at 100% zoom level as CharMeasure is
    // measured in CSS pixels, but the actual char size on the canvas can
    // differ.
    this.dimensions.actualCellHeight = this.dimensions.canvasHeight / this._terminal.rows;
    this.dimensions.actualCellWidth = this.dimensions.canvasWidth / this._terminal.cols;

  }

}<|MERGE_RESOLUTION|>--- conflicted
+++ resolved
@@ -22,12 +22,9 @@
 
   private _renderLayers: IRenderLayer[];
   private _devicePixelRatio: number;
-<<<<<<< HEAD
   private _screenDprMonitor: ScreenDprMonitor;
-=======
   private _isPaused: boolean = false;
   private _needsFullRefresh: boolean = false;
->>>>>>> eac14a14
 
   public colorManager: ColorManager;
   public dimensions: IRenderDimensions;
@@ -61,10 +58,9 @@
     this._devicePixelRatio = window.devicePixelRatio;
     this._updateDimensions();
 
-<<<<<<< HEAD
     this._screenDprMonitor = new ScreenDprMonitor();
     this._screenDprMonitor.setListener(() => this.onWindowResize(window.devicePixelRatio));
-=======
+
     // Detect whether IntersectionObserver is detected and enable renderer pause
     // and resume based on terminal visibility if so
     if ('IntersectionObserver' in window) {
@@ -78,7 +74,6 @@
     if (!this._isPaused && this._needsFullRefresh) {
       this._terminal.refresh(0, this._terminal.rows - 1);
     }
->>>>>>> eac14a14
   }
 
   public onWindowResize(devicePixelRatio: number): void {
