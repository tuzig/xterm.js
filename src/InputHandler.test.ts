/**
 * Copyright (c) 2017 The xterm.js authors. All rights reserved.
 * @license MIT
 */

import { assert, expect } from 'chai';
import { InputHandler } from './InputHandler';
<<<<<<< HEAD
import { MockInputHandlingTerminal } from './utils/TestUtils.test';
import { CHAR_DATA_ATTR_INDEX, DEFAULT_ATTR } from './Buffer';
=======
import { MockInputHandlingTerminal } from './ui/TestUtils.test';
import { NULL_CELL_CHAR, NULL_CELL_CODE, NULL_CELL_WIDTH, CHAR_DATA_CHAR_INDEX, CHAR_DATA_ATTR_INDEX, DEFAULT_ATTR } from './Buffer';
>>>>>>> a758f8c8
import { Terminal } from './Terminal';
import { IBufferLine } from './Types';

describe('InputHandler', () => {
  describe('save and restore cursor', () => {
    const terminal = new MockInputHandlingTerminal();
    terminal.buffer.x = 1;
    terminal.buffer.y = 2;
    terminal.curAttr = 3;
    const inputHandler = new InputHandler(terminal);
    // Save cursor position
    inputHandler.saveCursor([]);
    assert.equal(terminal.buffer.x, 1);
    assert.equal(terminal.buffer.y, 2);
    assert.equal(terminal.curAttr, 3);
    // Change cursor position
    terminal.buffer.x = 10;
    terminal.buffer.y = 20;
    terminal.curAttr = 30;
    // Restore cursor position
    inputHandler.restoreCursor([]);
    assert.equal(terminal.buffer.x, 1);
    assert.equal(terminal.buffer.y, 2);
    assert.equal(terminal.curAttr, 3);
  });
  describe('setCursorStyle', () => {
    it('should call Terminal.setOption with correct params', () => {
      const terminal = new MockInputHandlingTerminal();
      const inputHandler = new InputHandler(terminal);
      const collect = ' ';

      inputHandler.setCursorStyle([0], collect);
      assert.equal(terminal.options['cursorStyle'], 'block');
      assert.equal(terminal.options['cursorBlink'], true);

      terminal.options = {};
      inputHandler.setCursorStyle([1], collect);
      assert.equal(terminal.options['cursorStyle'], 'block');
      assert.equal(terminal.options['cursorBlink'], true);

      terminal.options = {};
      inputHandler.setCursorStyle([2], collect);
      assert.equal(terminal.options['cursorStyle'], 'block');
      assert.equal(terminal.options['cursorBlink'], false);

      terminal.options = {};
      inputHandler.setCursorStyle([3], collect);
      assert.equal(terminal.options['cursorStyle'], 'underline');
      assert.equal(terminal.options['cursorBlink'], true);

      terminal.options = {};
      inputHandler.setCursorStyle([4], collect);
      assert.equal(terminal.options['cursorStyle'], 'underline');
      assert.equal(terminal.options['cursorBlink'], false);

      terminal.options = {};
      inputHandler.setCursorStyle([5], collect);
      assert.equal(terminal.options['cursorStyle'], 'bar');
      assert.equal(terminal.options['cursorBlink'], true);

      terminal.options = {};
      inputHandler.setCursorStyle([6], collect);
      assert.equal(terminal.options['cursorStyle'], 'bar');
      assert.equal(terminal.options['cursorBlink'], false);
    });
  });
  describe('setMode', () => {
    it('should toggle Terminal.bracketedPasteMode', () => {
      const terminal = new MockInputHandlingTerminal();
      const collect = '?';
      terminal.bracketedPasteMode = false;
      const inputHandler = new InputHandler(terminal);
      // Set bracketed paste mode
      inputHandler.setMode([2004], collect);
      assert.equal(terminal.bracketedPasteMode, true);
      // Reset bracketed paste mode
      inputHandler.resetMode([2004], collect);
      assert.equal(terminal.bracketedPasteMode, false);
    });
  });
  describe('regression tests', function(): void {
    function termContent(term: Terminal, trim: boolean): string[] {
      const result = [];
      for (let i = 0; i < term.rows; ++i) result.push(term.buffer.lines.get(i).translateToString(trim));
      return result;
    }

    it('insertChars', function(): void {
      const term = new Terminal();
      const inputHandler = new InputHandler(term);

      // insert some data in first and second line
      inputHandler.parse(Array(term.cols - 9).join('a'));
      inputHandler.parse('1234567890');
      inputHandler.parse(Array(term.cols - 9).join('a'));
      inputHandler.parse('1234567890');
      const line1: IBufferLine = term.buffer.lines.get(0);
      expect(line1.translateToString(false)).equals(Array(term.cols - 9).join('a') + '1234567890');

      // insert one char from params = [0]
      term.buffer.y = 0;
      term.buffer.x = 70;
      inputHandler.insertChars([0]);
      expect(line1.translateToString(false)).equals(Array(term.cols - 9).join('a') + ' 123456789');

      // insert one char from params = [1]
      term.buffer.y = 0;
      term.buffer.x = 70;
      inputHandler.insertChars([1]);
      expect(line1.translateToString(false)).equals(Array(term.cols - 9).join('a') + '  12345678');

      // insert two chars from params = [2]
      term.buffer.y = 0;
      term.buffer.x = 70;
      inputHandler.insertChars([2]);
      expect(line1.translateToString(false)).equals(Array(term.cols - 9).join('a') + '    123456');

      // insert 10 chars from params = [10]
      term.buffer.y = 0;
      term.buffer.x = 70;
      inputHandler.insertChars([10]);
      expect(line1.translateToString(false)).equals(Array(term.cols - 9).join('a') + '          ');
      expect(line1.translateToString(true)).equals(Array(term.cols - 9).join('a'));
    });
    it('deleteChars', function(): void {
      const term = new Terminal();
      const inputHandler = new InputHandler(term);

      // insert some data in first and second line
      inputHandler.parse(Array(term.cols - 9).join('a'));
      inputHandler.parse('1234567890');
      inputHandler.parse(Array(term.cols - 9).join('a'));
      inputHandler.parse('1234567890');
      const line1: IBufferLine = term.buffer.lines.get(0);
      expect(line1.translateToString(false)).equals(Array(term.cols - 9).join('a') + '1234567890');

      // delete one char from params = [0]
      term.buffer.y = 0;
      term.buffer.x = 70;
      inputHandler.deleteChars([0]);
      expect(line1.translateToString(false)).equals(Array(term.cols - 9).join('a') + '234567890 ');
      expect(line1.translateToString(true)).equals(Array(term.cols - 9).join('a') + '234567890');

      // insert one char from params = [1]
      term.buffer.y = 0;
      term.buffer.x = 70;
      inputHandler.deleteChars([1]);
      expect(line1.translateToString(false)).equals(Array(term.cols - 9).join('a') + '34567890  ');
      expect(line1.translateToString(true)).equals(Array(term.cols - 9).join('a') + '34567890');

      // insert two chars from params = [2]
      term.buffer.y = 0;
      term.buffer.x = 70;
      inputHandler.deleteChars([2]);
      expect(line1.translateToString(false)).equals(Array(term.cols - 9).join('a') + '567890    ');
      expect(line1.translateToString(true)).equals(Array(term.cols - 9).join('a') + '567890');

      // insert 10 chars from params = [10]
      term.buffer.y = 0;
      term.buffer.x = 70;
      inputHandler.deleteChars([10]);
      expect(line1.translateToString(false)).equals(Array(term.cols - 9).join('a') + '          ');
      expect(line1.translateToString(true)).equals(Array(term.cols - 9).join('a'));
    });
    it('eraseInLine', function(): void {
      const term = new Terminal();
      const inputHandler = new InputHandler(term);

      // fill 6 lines to test 3 different states
      inputHandler.parse(Array(term.cols + 1).join('a'));
      inputHandler.parse(Array(term.cols + 1).join('a'));
      inputHandler.parse(Array(term.cols + 1).join('a'));

      // params[0] - right erase
      term.buffer.y = 0;
      term.buffer.x = 70;
      inputHandler.eraseInLine([0]);
      expect(term.buffer.lines.get(0).translateToString(false)).equals(Array(71).join('a') + '          ');

      // params[1] - left erase
      term.buffer.y = 1;
      term.buffer.x = 70;
      inputHandler.eraseInLine([1]);
      expect(term.buffer.lines.get(1).translateToString(false)).equals(Array(71).join(' ') + ' aaaaaaaaa');

      // params[1] - left erase
      term.buffer.y = 2;
      term.buffer.x = 70;
      inputHandler.eraseInLine([2]);
      expect(term.buffer.lines.get(2).translateToString(false)).equals(Array(term.cols + 1).join(' '));

    });
    it('eraseInDisplay', function(): void {
      const term = new Terminal({cols: 80, rows: 7});
      const inputHandler = new InputHandler(term);

      // fill display with a's
      for (let i = 0; i < term.rows; ++i) inputHandler.parse(Array(term.cols + 1).join('a'));

      // params [0] - right and below erase
      term.buffer.y = 5;
      term.buffer.x = 40;
      inputHandler.eraseInDisplay([0]);
      expect(termContent(term, false)).eql([
        Array(term.cols + 1).join('a'),
        Array(term.cols + 1).join('a'),
        Array(term.cols + 1).join('a'),
        Array(term.cols + 1).join('a'),
        Array(term.cols + 1).join('a'),
        Array(40 + 1).join('a') + Array(term.cols - 40 + 1).join(' '),
        Array(term.cols + 1).join(' ')
      ]);
      expect(termContent(term, true)).eql([
        Array(term.cols + 1).join('a'),
        Array(term.cols + 1).join('a'),
        Array(term.cols + 1).join('a'),
        Array(term.cols + 1).join('a'),
        Array(term.cols + 1).join('a'),
        Array(40 + 1).join('a'),
        ''
      ]);

      // reset
      term.buffer.y = 0;
      term.buffer.x = 0;
      for (let i = 0; i < term.rows; ++i) inputHandler.parse(Array(term.cols + 1).join('a'));

      // params [1] - left and above
      term.buffer.y = 5;
      term.buffer.x = 40;
      inputHandler.eraseInDisplay([1]);
      expect(termContent(term, false)).eql([
        Array(term.cols + 1).join(' '),
        Array(term.cols + 1).join(' '),
        Array(term.cols + 1).join(' '),
        Array(term.cols + 1).join(' '),
        Array(term.cols + 1).join(' '),
        Array(41 + 1).join(' ') + Array(term.cols - 41 + 1).join('a'),
        Array(term.cols + 1).join('a')
      ]);
      expect(termContent(term, true)).eql([
        '',
        '',
        '',
        '',
        '',
        Array(41 + 1).join(' ') + Array(term.cols - 41 + 1).join('a'),
        Array(term.cols + 1).join('a')
      ]);

      // reset
      term.buffer.y = 0;
      term.buffer.x = 0;
      for (let i = 0; i < term.rows; ++i) inputHandler.parse(Array(term.cols + 1).join('a'));

      // params [2] - whole screen
      term.buffer.y = 5;
      term.buffer.x = 40;
      inputHandler.eraseInDisplay([2]);
      expect(termContent(term, false)).eql([
        Array(term.cols + 1).join(' '),
        Array(term.cols + 1).join(' '),
        Array(term.cols + 1).join(' '),
        Array(term.cols + 1).join(' '),
        Array(term.cols + 1).join(' '),
        Array(term.cols + 1).join(' '),
        Array(term.cols + 1).join(' ')
      ]);
      expect(termContent(term, true)).eql([
        '',
        '',
        '',
        '',
        '',
        '',
        ''
      ]);

      // reset and add a wrapped line
      term.buffer.y = 0;
      term.buffer.x = 0;
      inputHandler.parse(Array(term.cols + 1).join('a')); // line 0
      inputHandler.parse(Array(term.cols + 10).join('a')); // line 1 and 2
      for (let i = 3; i < term.rows; ++i) inputHandler.parse(Array(term.cols + 1).join('a'));

      // params[1] left and above with wrap
      // confirm precondition that line 2 is wrapped
      expect(term.buffer.lines.get(2).isWrapped).true;
      term.buffer.y = 2;
      term.buffer.x = 40;
      inputHandler.eraseInDisplay([1]);
      expect(term.buffer.lines.get(2).isWrapped).false;

      // reset and add a wrapped line
      term.buffer.y = 0;
      term.buffer.x = 0;
      inputHandler.parse(Array(term.cols + 1).join('a')); // line 0
      inputHandler.parse(Array(term.cols + 10).join('a')); // line 1 and 2
      for (let i = 3; i < term.rows; ++i) inputHandler.parse(Array(term.cols + 1).join('a'));

      // params[1] left and above with wrap
      // confirm precondition that line 2 is wrapped
      expect(term.buffer.lines.get(2).isWrapped).true;
      term.buffer.y = 1;
      term.buffer.x = 90; // Cursor is beyond last column
      inputHandler.eraseInDisplay([1]);
      expect(term.buffer.lines.get(2).isWrapped).false;
    });
  });
  it('convertEol setting', function(): void {
    // not converting
    const termNotConverting = new Terminal({cols: 15, rows: 10});
    (termNotConverting as any)._inputHandler.parse('Hello\nWorld');
    expect(termNotConverting.buffer.lines.get(0).translateToString(false)).equals('Hello          ');
    expect(termNotConverting.buffer.lines.get(1).translateToString(false)).equals('     World     ');
    expect(termNotConverting.buffer.lines.get(0).translateToString(true)).equals('Hello');
    expect(termNotConverting.buffer.lines.get(1).translateToString(true)).equals('     World');

    // converting
    const termConverting = new Terminal({cols: 15, rows: 10, convertEol: true});
    (termConverting as any)._inputHandler.parse('Hello\nWorld');
    expect(termConverting.buffer.lines.get(0).translateToString(false)).equals('Hello          ');
    expect(termConverting.buffer.lines.get(1).translateToString(false)).equals('World          ');
    expect(termConverting.buffer.lines.get(0).translateToString(true)).equals('Hello');
    expect(termConverting.buffer.lines.get(1).translateToString(true)).equals('World');
  });
  describe('print', () => {
    it('should not cause an infinite loop (regression test)', () => {
      const term = new Terminal();
      const inputHandler = new InputHandler(term);
      inputHandler.print(String.fromCharCode(0x200B), 0, 1);
    });
  });

  describe('alt screen', () => {
    let term: Terminal;
    let handler: InputHandler;

    beforeEach(() => {
      term = new Terminal();
      handler = new InputHandler(term);
    });
    it('should handle DECSET/DECRST 47 (alt screen buffer)', () => {
      handler.parse('\x1b[?47h\r\n\x1b[31mJUNK\x1b[?47lTEST');
      expect(term.buffer.translateBufferLineToString(0, true)).to.equal('');
      expect(term.buffer.translateBufferLineToString(1, true)).to.equal('    TEST');
      // Text color of 'TEST' should be red
      expect((term.buffer.lines.get(1).get(4)[CHAR_DATA_ATTR_INDEX] >> 9) & 0x1ff).to.equal(1);
    });
    it('should handle DECSET/DECRST 1047 (alt screen buffer)', () => {
      handler.parse('\x1b[?1047h\r\n\x1b[31mJUNK\x1b[?1047lTEST');
      expect(term.buffer.translateBufferLineToString(0, true)).to.equal('');
      expect(term.buffer.translateBufferLineToString(1, true)).to.equal('    TEST');
      // Text color of 'TEST' should be red
      expect((term.buffer.lines.get(1).get(4)[CHAR_DATA_ATTR_INDEX] >> 9) & 0x1ff).to.equal(1);
    });
    it('should handle DECSET/DECRST 1048 (alt screen cursor)', () => {
      handler.parse('\x1b[?1048h\r\n\x1b[31mJUNK\x1b[?1048lTEST');
      expect(term.buffer.translateBufferLineToString(0, true)).to.equal('TEST');
      expect(term.buffer.translateBufferLineToString(1, true)).to.equal('JUNK');
      // Text color of 'TEST' should be default
      expect(term.buffer.lines.get(0).get(0)[CHAR_DATA_ATTR_INDEX]).to.equal(DEFAULT_ATTR);
      // Text color of 'JUNK' should be red
      expect((term.buffer.lines.get(1).get(0)[CHAR_DATA_ATTR_INDEX] >> 9) & 0x1ff).to.equal(1);
    });
    it('should handle DECSET/DECRST 1049 (alt screen buffer+cursor)', () => {
      handler.parse('\x1b[?1049h\r\n\x1b[31mJUNK\x1b[?1049lTEST');
      expect(term.buffer.translateBufferLineToString(0, true)).to.equal('TEST');
      expect(term.buffer.translateBufferLineToString(1, true)).to.equal('');
      // Text color of 'TEST' should be default
      expect(term.buffer.lines.get(0).get(0)[CHAR_DATA_ATTR_INDEX]).to.equal(DEFAULT_ATTR);
    });
    it('should handle DECSET/DECRST 1049 - maintains saved cursor for alt buffer', () => {
      handler.parse('\x1b[?1049h\r\n\x1b[31m\x1b[s\x1b[?1049lTEST');
      expect(term.buffer.translateBufferLineToString(0, true)).to.equal('TEST');
      // Text color of 'TEST' should be default
      expect(term.buffer.lines.get(0).get(0)[CHAR_DATA_ATTR_INDEX]).to.equal(DEFAULT_ATTR);
      handler.parse('\x1b[?1049h\x1b[uTEST');
      expect(term.buffer.translateBufferLineToString(1, true)).to.equal('TEST');
      // Text color of 'TEST' should be red
      expect((term.buffer.lines.get(1).get(0)[CHAR_DATA_ATTR_INDEX] >> 9) & 0x1ff).to.equal(1);
    });
    it('should handle DECSET/DECRST 1049 - clears alt buffer with erase attributes', () => {
      handler.parse('\x1b[42m\x1b[?1049h');
      // Buffer should be filled with green background
      expect(term.buffer.lines.get(20).get(10)[CHAR_DATA_ATTR_INDEX] & 0x1ff).to.equal(2);
    });
  });
});<|MERGE_RESOLUTION|>--- conflicted
+++ resolved
@@ -5,13 +5,8 @@
 
 import { assert, expect } from 'chai';
 import { InputHandler } from './InputHandler';
-<<<<<<< HEAD
-import { MockInputHandlingTerminal } from './utils/TestUtils.test';
+import { MockInputHandlingTerminal } from './ui/TestUtils.test';
 import { CHAR_DATA_ATTR_INDEX, DEFAULT_ATTR } from './Buffer';
-=======
-import { MockInputHandlingTerminal } from './ui/TestUtils.test';
-import { NULL_CELL_CHAR, NULL_CELL_CODE, NULL_CELL_WIDTH, CHAR_DATA_CHAR_INDEX, CHAR_DATA_ATTR_INDEX, DEFAULT_ATTR } from './Buffer';
->>>>>>> a758f8c8
 import { Terminal } from './Terminal';
 import { IBufferLine } from './Types';
 
