/**
 * Copyright (c) 2018 The xterm.js authors. All rights reserved.
 * @license MIT
 */
import * as chai from 'chai';
<<<<<<< HEAD
import { BufferLine, CellData, Content } from './BufferLine';
=======
import { BufferLine, CellData, ContentMasks } from './BufferLine';
>>>>>>> 0a8d57ce
import { CharData, IBufferLine } from './Types';
import { NULL_CELL_CHAR, NULL_CELL_WIDTH, NULL_CELL_CODE, DEFAULT_ATTR } from './Buffer';


class TestBufferLine extends BufferLine {
  public get combined(): {[index: number]: string} {
    return this._combined;
  }

  public toArray(): CharData[] {
    const result = [];
    for (let i = 0; i < this.length; ++i) {
      result.push(this.loadCell(i, new CellData()).getAsCharData());
    }
    return result;
  }
}

describe('CellData', () => {
  it('CharData <--> CellData equality', () => {
    const cell = new CellData();
    // ASCII
    cell.setFromCharData([123, 'a', 1, 'a'.charCodeAt(0)]);
    chai.assert.deepEqual(cell.getAsCharData(), [123, 'a', 1, 'a'.charCodeAt(0)]);
    chai.assert.equal(cell.isCombined(), 0);
    // combining
    cell.setFromCharData([123, 'e\u0301', 1, '\u0301'.charCodeAt(0)]);
    chai.assert.deepEqual(cell.getAsCharData(), [123, 'e\u0301', 1, '\u0301'.charCodeAt(0)]);
<<<<<<< HEAD
    chai.assert.equal(cell.isCombined(), Content.IS_COMBINED);
=======
    chai.assert.equal(cell.isCombined(), ContentMasks.IS_COMBINED);
>>>>>>> 0a8d57ce
    // surrogate
    cell.setFromCharData([123, '𝄞', 1, 0x1D11E]);
    chai.assert.deepEqual(cell.getAsCharData(), [123, '𝄞', 1, 0x1D11E]);
    chai.assert.equal(cell.isCombined(), 0);
    // surrogate + combining
    cell.setFromCharData([123, '𓂀\u0301', 1, '𓂀\u0301'.charCodeAt(2)]);
    chai.assert.deepEqual(cell.getAsCharData(), [123, '𓂀\u0301', 1, '𓂀\u0301'.charCodeAt(2)]);
<<<<<<< HEAD
    chai.assert.equal(cell.isCombined(), Content.IS_COMBINED);
=======
    chai.assert.equal(cell.isCombined(), ContentMasks.IS_COMBINED);
>>>>>>> 0a8d57ce
    // wide char
    cell.setFromCharData([123, '１', 2, '１'.charCodeAt(0)]);
    chai.assert.deepEqual(cell.getAsCharData(), [123, '１', 2, '１'.charCodeAt(0)]);
    chai.assert.equal(cell.isCombined(), 0);
  });
});

describe('BufferLine', function(): void {
  it('ctor', function(): void {
    let line: IBufferLine = new TestBufferLine(0);
    chai.expect(line.length).equals(0);
    chai.expect(line.isWrapped).equals(false);
    line = new TestBufferLine(10);
    chai.expect(line.length).equals(10);
    chai.expect(line.loadCell(0, new CellData()).getAsCharData()).eql([0, NULL_CELL_CHAR, NULL_CELL_WIDTH, NULL_CELL_CODE]);
    chai.expect(line.isWrapped).equals(false);
    line = new TestBufferLine(10, null, true);
    chai.expect(line.length).equals(10);
    chai.expect(line.loadCell(0, new CellData()).getAsCharData()).eql([0, NULL_CELL_CHAR, NULL_CELL_WIDTH, NULL_CELL_CODE]);
    chai.expect(line.isWrapped).equals(true);
    line = new TestBufferLine(10, CellData.fromCharData([123, 'a', 456, 'a'.charCodeAt(0)]), true);
    chai.expect(line.length).equals(10);
    chai.expect(line.loadCell(0, new CellData()).getAsCharData()).eql([123, 'a', 456, 'a'.charCodeAt(0)]);
    chai.expect(line.isWrapped).equals(true);
  });
  it('insertCells', function(): void {
    const line = new TestBufferLine(3);
    line.setCell(0, CellData.fromCharData([1, 'a', 0, 'a'.charCodeAt(0)]));
    line.setCell(1, CellData.fromCharData([2, 'b', 0, 'b'.charCodeAt(0)]));
    line.setCell(2, CellData.fromCharData([3, 'c', 0, 'c'.charCodeAt(0)]));
    line.insertCells(1, 3, CellData.fromCharData([4, 'd', 0, 'd'.charCodeAt(0)]));
    chai.expect(line.toArray()).eql([
      [1, 'a', 0, 'a'.charCodeAt(0)],
      [4, 'd', 0, 'd'.charCodeAt(0)],
      [4, 'd', 0, 'd'.charCodeAt(0)]
    ]);
  });
  it('deleteCells', function(): void {
    const line = new TestBufferLine(5);
    line.setCell(0, CellData.fromCharData([1, 'a', 0, 'a'.charCodeAt(0)]));
    line.setCell(1, CellData.fromCharData([2, 'b', 0, 'b'.charCodeAt(0)]));
    line.setCell(2, CellData.fromCharData([3, 'c', 0, 'c'.charCodeAt(0)]));
    line.setCell(3, CellData.fromCharData([4, 'd', 0, 'd'.charCodeAt(0)]));
    line.setCell(4, CellData.fromCharData([5, 'e', 0, 'e'.charCodeAt(0)]));
    line.deleteCells(1, 2, CellData.fromCharData([6, 'f', 0, 'f'.charCodeAt(0)]));
    chai.expect(line.toArray()).eql([
      [1, 'a', 0, 'a'.charCodeAt(0)],
      [4, 'd', 0, 'd'.charCodeAt(0)],
      [5, 'e', 0, 'e'.charCodeAt(0)],
      [6, 'f', 0, 'f'.charCodeAt(0)],
      [6, 'f', 0, 'f'.charCodeAt(0)]
    ]);
  });
  it('replaceCells', function(): void {
    const line = new TestBufferLine(5);
    line.setCell(0, CellData.fromCharData([1, 'a', 0, 'a'.charCodeAt(0)]));
    line.setCell(1, CellData.fromCharData([2, 'b', 0, 'b'.charCodeAt(0)]));
    line.setCell(2, CellData.fromCharData([3, 'c', 0, 'c'.charCodeAt(0)]));
    line.setCell(3, CellData.fromCharData([4, 'd', 0, 'd'.charCodeAt(0)]));
    line.setCell(4, CellData.fromCharData([5, 'e', 0, 'e'.charCodeAt(0)]));
    line.replaceCells(2, 4, CellData.fromCharData([6, 'f', 0, 'f'.charCodeAt(0)]));
    chai.expect(line.toArray()).eql([
      [1, 'a', 0, 'a'.charCodeAt(0)],
      [2, 'b', 0, 'b'.charCodeAt(0)],
      [6, 'f', 0, 'f'.charCodeAt(0)],
      [6, 'f', 0, 'f'.charCodeAt(0)],
      [5, 'e', 0, 'e'.charCodeAt(0)]
    ]);
  });
  it('fill', function(): void {
    const line = new TestBufferLine(5);
    line.setCell(0, CellData.fromCharData([1, 'a', 0, 'a'.charCodeAt(0)]));
    line.setCell(1, CellData.fromCharData([2, 'b', 0, 'b'.charCodeAt(0)]));
    line.setCell(2, CellData.fromCharData([3, 'c', 0, 'c'.charCodeAt(0)]));
    line.setCell(3, CellData.fromCharData([4, 'd', 0, 'd'.charCodeAt(0)]));
    line.setCell(4, CellData.fromCharData([5, 'e', 0, 'e'.charCodeAt(0)]));
    line.fill(CellData.fromCharData([123, 'z', 0, 'z'.charCodeAt(0)]));
    chai.expect(line.toArray()).eql([
      [123, 'z', 0, 'z'.charCodeAt(0)],
      [123, 'z', 0, 'z'.charCodeAt(0)],
      [123, 'z', 0, 'z'.charCodeAt(0)],
      [123, 'z', 0, 'z'.charCodeAt(0)],
      [123, 'z', 0, 'z'.charCodeAt(0)]
    ]);
  });
  it('clone', function(): void {
    const line = new TestBufferLine(5, null, true);
    line.setCell(0, CellData.fromCharData([1, 'a', 0, 'a'.charCodeAt(0)]));
    line.setCell(1, CellData.fromCharData([2, 'b', 0, 'b'.charCodeAt(0)]));
    line.setCell(2, CellData.fromCharData([3, 'c', 0, 'c'.charCodeAt(0)]));
    line.setCell(3, CellData.fromCharData([4, 'd', 0, 'd'.charCodeAt(0)]));
    line.setCell(4, CellData.fromCharData([5, 'e', 0, 'e'.charCodeAt(0)]));
    const line2 = line.clone();
    chai.expect(TestBufferLine.prototype.toArray.apply(line2)).eql(line.toArray());
    chai.expect(line2.length).equals(line.length);
    chai.expect(line2.isWrapped).equals(line.isWrapped);
  });
  it('copyFrom', function(): void {
    const line = new TestBufferLine(5);
    line.setCell(0, CellData.fromCharData([1, 'a', 0, 'a'.charCodeAt(0)]));
    line.setCell(1, CellData.fromCharData([2, 'b', 0, 'b'.charCodeAt(0)]));
    line.setCell(2, CellData.fromCharData([3, 'c', 0, 'c'.charCodeAt(0)]));
    line.setCell(3, CellData.fromCharData([4, 'd', 0, 'd'.charCodeAt(0)]));
    line.setCell(4, CellData.fromCharData([5, 'e', 0, 'e'.charCodeAt(0)]));
    const line2 = new TestBufferLine(5, CellData.fromCharData([1, 'a', 0, 'a'.charCodeAt(0)]), true);
    line2.copyFrom(line);
    chai.expect(line2.toArray()).eql(line.toArray());
    chai.expect(line2.length).equals(line.length);
    chai.expect(line2.isWrapped).equals(line.isWrapped);
  });
  it('should support combining chars', function(): void {
    // CHAR_DATA_CODE_INDEX resembles current behavior in InputHandler.print
    // --> set code to the last charCodeAt value of the string
    // Note: needs to be fixed once the string pointer is in place
    const line = new TestBufferLine(2, CellData.fromCharData([1, 'e\u0301', 0, '\u0301'.charCodeAt(0)]));
    chai.expect(line.toArray()).eql([[1, 'e\u0301', 0, '\u0301'.charCodeAt(0)], [1, 'e\u0301', 0, '\u0301'.charCodeAt(0)]]);
    const line2 = new TestBufferLine(5, CellData.fromCharData([1, 'a', 0, '\u0301'.charCodeAt(0)]), true);
    line2.copyFrom(line);
    chai.expect(line2.toArray()).eql(line.toArray());
    const line3 = line.clone();
    chai.expect(TestBufferLine.prototype.toArray.apply(line3)).eql(line.toArray());
  });
  describe('resize', function(): void {
    it('enlarge(false)', function(): void {
      const line = new TestBufferLine(5, CellData.fromCharData([1, 'a', 0, 'a'.charCodeAt(0)]), false);
      line.resize(10, CellData.fromCharData([1, 'a', 0, 'a'.charCodeAt(0)]));
      chai.expect(line.toArray()).eql(Array(10).fill([1, 'a', 0, 'a'.charCodeAt(0)]));
    });
    it('enlarge(true)', function(): void {
      const line = new TestBufferLine(5, CellData.fromCharData([1, 'a', 0, 'a'.charCodeAt(0)]), false);
      line.resize(10, CellData.fromCharData([1, 'a', 0, 'a'.charCodeAt(0)]));
      chai.expect(line.toArray()).eql(Array(10).fill([1, 'a', 0, 'a'.charCodeAt(0)]));
    });
    it('shrink(true) - should apply new size', function(): void {
      const line = new TestBufferLine(10, CellData.fromCharData([1, 'a', 0, 'a'.charCodeAt(0)]), false);
      line.resize(5, CellData.fromCharData([1, 'a', 0, 'a'.charCodeAt(0)]));
      chai.expect(line.toArray()).eql(Array(5).fill([1, 'a', 0, 'a'.charCodeAt(0)]));
    });
    it('shrink to 0 length', function(): void {
      const line = new TestBufferLine(10, CellData.fromCharData([1, 'a', 0, 'a'.charCodeAt(0)]), false);
      line.resize(0, CellData.fromCharData([1, 'a', 0, 'a'.charCodeAt(0)]));
      chai.expect(line.toArray()).eql(Array(0).fill([1, 'a', 0, 'a'.charCodeAt(0)]));
    });
    it('should remove combining data on replaced cells after shrinking then enlarging', () => {
      const line = new TestBufferLine(10, CellData.fromCharData([1, 'a', 0, 'a'.charCodeAt(0)]), false);
      line.set(2, [ null, '😁', 1, '😁'.charCodeAt(0) ]);
      line.set(9, [ null, '😁', 1, '😁'.charCodeAt(0) ]);
      chai.expect(line.translateToString()).eql('aa😁aaaaaa😁');
      chai.expect(Object.keys(line.combined).length).eql(2);
      line.resize(5, CellData.fromCharData([1, 'a', 0, 'a'.charCodeAt(0)]));
      chai.expect(line.translateToString()).eql('aa😁aa');
      line.resize(10, CellData.fromCharData([1, 'a', 0, 'a'.charCodeAt(0)]));
      chai.expect(line.translateToString()).eql('aa😁aaaaaaa');
      chai.expect(Object.keys(line.combined).length).eql(1);
    });
  });
  describe('getTrimLength', function(): void {
    it('empty line', function(): void {
      const line = new TestBufferLine(10, CellData.fromCharData([DEFAULT_ATTR, NULL_CELL_CHAR, NULL_CELL_WIDTH, NULL_CELL_CODE]), false);
      chai.expect(line.getTrimmedLength()).equal(0);
    });
    it('ASCII', function(): void {
      const line = new TestBufferLine(10, CellData.fromCharData([DEFAULT_ATTR, NULL_CELL_CHAR, NULL_CELL_WIDTH, NULL_CELL_CODE]), false);
      line.setCell(0, CellData.fromCharData([1, 'a', 1, 'a'.charCodeAt(0)]));
      line.setCell(2, CellData.fromCharData([1, 'a', 1, 'a'.charCodeAt(0)]));
      chai.expect(line.getTrimmedLength()).equal(3);
    });
    it('surrogate', function(): void {
      const line = new TestBufferLine(10, CellData.fromCharData([DEFAULT_ATTR, NULL_CELL_CHAR, NULL_CELL_WIDTH, NULL_CELL_CODE]), false);
      line.setCell(0, CellData.fromCharData([1, 'a', 1, 'a'.charCodeAt(0)]));
      line.setCell(2, CellData.fromCharData([1, '𝄞', 1, '𝄞'.charCodeAt(0)]));
      chai.expect(line.getTrimmedLength()).equal(3);
    });
    it('combining', function(): void {
      const line = new TestBufferLine(10, CellData.fromCharData([DEFAULT_ATTR, NULL_CELL_CHAR, NULL_CELL_WIDTH, NULL_CELL_CODE]), false);
      line.setCell(0, CellData.fromCharData([1, 'a', 1, 'a'.charCodeAt(0)]));
      line.setCell(2, CellData.fromCharData([1, 'e\u0301', 1, '\u0301'.charCodeAt(0)]));
      chai.expect(line.getTrimmedLength()).equal(3);
    });
    it('fullwidth', function(): void {
      const line = new TestBufferLine(10, CellData.fromCharData([DEFAULT_ATTR, NULL_CELL_CHAR, NULL_CELL_WIDTH, NULL_CELL_CODE]), false);
      line.setCell(0, CellData.fromCharData([1, 'a', 1, 'a'.charCodeAt(0)]));
      line.setCell(2, CellData.fromCharData([1, '１', 2, '１'.charCodeAt(0)]));
      line.setCell(3, CellData.fromCharData([0, '', 0, undefined]));
      chai.expect(line.getTrimmedLength()).equal(4); // also counts null cell after fullwidth
    });
  });
  describe('translateToString with and w\'o trimming', function(): void {
    it('empty line', function(): void {
      const line = new TestBufferLine(10, CellData.fromCharData([DEFAULT_ATTR, NULL_CELL_CHAR, NULL_CELL_WIDTH, NULL_CELL_CODE]), false);
      chai.expect(line.translateToString(false)).equal('          ');
      chai.expect(line.translateToString(true)).equal('');
    });
    it('ASCII', function(): void {
      const line = new TestBufferLine(10, CellData.fromCharData([DEFAULT_ATTR, NULL_CELL_CHAR, NULL_CELL_WIDTH, NULL_CELL_CODE]), false);
      line.setCell(0, CellData.fromCharData([1, 'a', 1, 'a'.charCodeAt(0)]));
      line.setCell(2, CellData.fromCharData([1, 'a', 1, 'a'.charCodeAt(0)]));
      line.setCell(4, CellData.fromCharData([1, 'a', 1, 'a'.charCodeAt(0)]));
      line.setCell(5, CellData.fromCharData([1, 'a', 1, 'a'.charCodeAt(0)]));
      chai.expect(line.translateToString(false)).equal('a a aa    ');
      chai.expect(line.translateToString(true)).equal('a a aa');
      chai.expect(line.translateToString(false, 0, 5)).equal('a a a');
      chai.expect(line.translateToString(false, 0, 4)).equal('a a ');
      chai.expect(line.translateToString(false, 0, 3)).equal('a a');
      chai.expect(line.translateToString(true, 0, 5)).equal('a a a');
      chai.expect(line.translateToString(true, 0, 4)).equal('a a ');
      chai.expect(line.translateToString(true, 0, 3)).equal('a a');

    });
    it('surrogate', function(): void {
      const line = new TestBufferLine(10, CellData.fromCharData([DEFAULT_ATTR, NULL_CELL_CHAR, NULL_CELL_WIDTH, NULL_CELL_CODE]), false);
      line.setCell(0, CellData.fromCharData([1, 'a', 1, 'a'.charCodeAt(0)]));
      line.setCell(2, CellData.fromCharData([1, '𝄞', 1, '𝄞'.charCodeAt(0)]));
      line.setCell(4, CellData.fromCharData([1, '𝄞', 1, '𝄞'.charCodeAt(0)]));
      line.setCell(5, CellData.fromCharData([1, '𝄞', 1, '𝄞'.charCodeAt(0)]));
      chai.expect(line.translateToString(false)).equal('a 𝄞 𝄞𝄞    ');
      chai.expect(line.translateToString(true)).equal('a 𝄞 𝄞𝄞');
      chai.expect(line.translateToString(false, 0, 5)).equal('a 𝄞 𝄞');
      chai.expect(line.translateToString(false, 0, 4)).equal('a 𝄞 ');
      chai.expect(line.translateToString(false, 0, 3)).equal('a 𝄞');
      chai.expect(line.translateToString(true, 0, 5)).equal('a 𝄞 𝄞');
      chai.expect(line.translateToString(true, 0, 4)).equal('a 𝄞 ');
      chai.expect(line.translateToString(true, 0, 3)).equal('a 𝄞');
    });
    it('combining', function(): void {
      const line = new TestBufferLine(10, CellData.fromCharData([DEFAULT_ATTR, NULL_CELL_CHAR, NULL_CELL_WIDTH, NULL_CELL_CODE]), false);
      line.setCell(0, CellData.fromCharData([1, 'a', 1, 'a'.charCodeAt(0)]));
      line.setCell(2, CellData.fromCharData([1, 'e\u0301', 1, '\u0301'.charCodeAt(0)]));
      line.setCell(4, CellData.fromCharData([1, 'e\u0301', 1, '\u0301'.charCodeAt(0)]));
      line.setCell(5, CellData.fromCharData([1, 'e\u0301', 1, '\u0301'.charCodeAt(0)]));
      chai.expect(line.translateToString(false)).equal('a e\u0301 e\u0301e\u0301    ');
      chai.expect(line.translateToString(true)).equal('a e\u0301 e\u0301e\u0301');
      chai.expect(line.translateToString(false, 0, 5)).equal('a e\u0301 e\u0301');
      chai.expect(line.translateToString(false, 0, 4)).equal('a e\u0301 ');
      chai.expect(line.translateToString(false, 0, 3)).equal('a e\u0301');
      chai.expect(line.translateToString(true, 0, 5)).equal('a e\u0301 e\u0301');
      chai.expect(line.translateToString(true, 0, 4)).equal('a e\u0301 ');
      chai.expect(line.translateToString(true, 0, 3)).equal('a e\u0301');
    });
    it('fullwidth', function(): void {
      const line = new TestBufferLine(10, CellData.fromCharData([DEFAULT_ATTR, NULL_CELL_CHAR, NULL_CELL_WIDTH, NULL_CELL_CODE]), false);
      line.setCell(0, CellData.fromCharData([1, 'a', 1, 'a'.charCodeAt(0)]));
      line.setCell(2, CellData.fromCharData([1, '１', 2, '１'.charCodeAt(0)]));
      line.setCell(3, CellData.fromCharData([0, '', 0, undefined]));
      line.setCell(5, CellData.fromCharData([1, '１', 2, '１'.charCodeAt(0)]));
      line.setCell(6, CellData.fromCharData([0, '', 0, undefined]));
      line.setCell(7, CellData.fromCharData([1, '１', 2, '１'.charCodeAt(0)]));
      line.setCell(8, CellData.fromCharData([0, '', 0, undefined]));
      chai.expect(line.translateToString(false)).equal('a １ １１ ');
      chai.expect(line.translateToString(true)).equal('a １ １１');
      chai.expect(line.translateToString(false, 0, 7)).equal('a １ １');
      chai.expect(line.translateToString(false, 0, 6)).equal('a １ １');
      chai.expect(line.translateToString(false, 0, 5)).equal('a １ ');
      chai.expect(line.translateToString(false, 0, 4)).equal('a １');
      chai.expect(line.translateToString(false, 0, 3)).equal('a １');
      chai.expect(line.translateToString(false, 0, 2)).equal('a ');
      chai.expect(line.translateToString(true, 0, 7)).equal('a １ １');
      chai.expect(line.translateToString(true, 0, 6)).equal('a １ １');
      chai.expect(line.translateToString(true, 0, 5)).equal('a １ ');
      chai.expect(line.translateToString(true, 0, 4)).equal('a １');
      chai.expect(line.translateToString(true, 0, 3)).equal('a １');
      chai.expect(line.translateToString(true, 0, 2)).equal('a ');
    });
    it('space at end', function(): void {
      const line = new TestBufferLine(10, CellData.fromCharData([DEFAULT_ATTR, NULL_CELL_CHAR, NULL_CELL_WIDTH, NULL_CELL_CODE]), false);
      line.setCell(0, CellData.fromCharData([1, 'a', 1, 'a'.charCodeAt(0)]));
      line.setCell(2, CellData.fromCharData([1, 'a', 1, 'a'.charCodeAt(0)]));
      line.setCell(4, CellData.fromCharData([1, 'a', 1, 'a'.charCodeAt(0)]));
      line.setCell(5, CellData.fromCharData([1, 'a', 1, 'a'.charCodeAt(0)]));
      line.setCell(6, CellData.fromCharData([1, ' ', 1, ' '.charCodeAt(0)]));
      chai.expect(line.translateToString(false)).equal('a a aa    ');
      chai.expect(line.translateToString(true)).equal('a a aa ');
    });
    it('should always return some sane value', function(): void {
      // sanity check - broken line with invalid out of bound null width cells
      // this can atm happen with deleting/inserting chars in inputhandler by "breaking"
      // fullwidth pairs --> needs to be fixed after settling BufferLine impl
      const line = new TestBufferLine(10, CellData.fromCharData([DEFAULT_ATTR, NULL_CELL_CHAR, 0, NULL_CELL_CODE]), false);
      chai.expect(line.translateToString(false)).equal('          ');
      chai.expect(line.translateToString(true)).equal('');
    });
    it('should work with endCol=0', () => {
      const line = new TestBufferLine(10, CellData.fromCharData([DEFAULT_ATTR, NULL_CELL_CHAR, 0, NULL_CELL_CODE]), false);
      line.setCell(0, CellData.fromCharData([1, 'a', 1, 'a'.charCodeAt(0)]));
      chai.expect(line.translateToString(true, 0, 0)).equal('');
    });
  });
  describe('addCharToCell', () => {
    it('should set width to 1 for empty cell', () => {
      const line = new TestBufferLine(3, CellData.fromCharData([DEFAULT_ATTR, NULL_CELL_CHAR, NULL_CELL_WIDTH, NULL_CELL_CODE]), false);
      line.addCodepointToCell(0, '\u0301'.charCodeAt(0));
      const cell = line.loadCell(0, new CellData());
      // chars contains single combining char
      // width is set to 1
      chai.assert.deepEqual(cell.getAsCharData(), [DEFAULT_ATTR, '\u0301', 1, 0x0301]);
      // do not account a single combining char as combined
      chai.assert.equal(cell.isCombined(), 0);
    });
    it('should add char to combining string in cell', () => {
      const line = new TestBufferLine(3, CellData.fromCharData([DEFAULT_ATTR, NULL_CELL_CHAR, NULL_CELL_WIDTH, NULL_CELL_CODE]), false);
      const cell = line .loadCell(0, new CellData());
      cell.setFromCharData([123, 'e\u0301', 1, 'e\u0301'.charCodeAt(1)]);
      line.setCell(0, cell);
      line.addCodepointToCell(0, '\u0301'.charCodeAt(0));
      line.loadCell(0, cell);
      // chars contains 3 chars
      // width is set to 1
      chai.assert.deepEqual(cell.getAsCharData(), [123, 'e\u0301\u0301', 1, 0x0301]);
      // do not account a single combining char as combined
<<<<<<< HEAD
      chai.assert.equal(cell.isCombined(), Content.IS_COMBINED);
=======
      chai.assert.equal(cell.isCombined(), ContentMasks.IS_COMBINED);
>>>>>>> 0a8d57ce
    });
    it('should create combining string on taken cell', () => {
      const line = new TestBufferLine(3, CellData.fromCharData([DEFAULT_ATTR, NULL_CELL_CHAR, NULL_CELL_WIDTH, NULL_CELL_CODE]), false);
      const cell = line .loadCell(0, new CellData());
      cell.setFromCharData([123, 'e', 1, 'e'.charCodeAt(1)]);
      line.setCell(0, cell);
      line.addCodepointToCell(0, '\u0301'.charCodeAt(0));
      line.loadCell(0, cell);
      // chars contains 2 chars
      // width is set to 1
      chai.assert.deepEqual(cell.getAsCharData(), [123, 'e\u0301', 1, 0x0301]);
      // do not account a single combining char as combined
<<<<<<< HEAD
      chai.assert.equal(cell.isCombined(), Content.IS_COMBINED);
=======
      chai.assert.equal(cell.isCombined(), ContentMasks.IS_COMBINED);
>>>>>>> 0a8d57ce
    });
  });
});<|MERGE_RESOLUTION|>--- conflicted
+++ resolved
@@ -3,11 +3,7 @@
  * @license MIT
  */
 import * as chai from 'chai';
-<<<<<<< HEAD
-import { BufferLine, CellData, Content } from './BufferLine';
-=======
 import { BufferLine, CellData, ContentMasks } from './BufferLine';
->>>>>>> 0a8d57ce
 import { CharData, IBufferLine } from './Types';
 import { NULL_CELL_CHAR, NULL_CELL_WIDTH, NULL_CELL_CODE, DEFAULT_ATTR } from './Buffer';
 
@@ -36,11 +32,7 @@
     // combining
     cell.setFromCharData([123, 'e\u0301', 1, '\u0301'.charCodeAt(0)]);
     chai.assert.deepEqual(cell.getAsCharData(), [123, 'e\u0301', 1, '\u0301'.charCodeAt(0)]);
-<<<<<<< HEAD
-    chai.assert.equal(cell.isCombined(), Content.IS_COMBINED);
-=======
     chai.assert.equal(cell.isCombined(), ContentMasks.IS_COMBINED);
->>>>>>> 0a8d57ce
     // surrogate
     cell.setFromCharData([123, '𝄞', 1, 0x1D11E]);
     chai.assert.deepEqual(cell.getAsCharData(), [123, '𝄞', 1, 0x1D11E]);
@@ -48,11 +40,7 @@
     // surrogate + combining
     cell.setFromCharData([123, '𓂀\u0301', 1, '𓂀\u0301'.charCodeAt(2)]);
     chai.assert.deepEqual(cell.getAsCharData(), [123, '𓂀\u0301', 1, '𓂀\u0301'.charCodeAt(2)]);
-<<<<<<< HEAD
-    chai.assert.equal(cell.isCombined(), Content.IS_COMBINED);
-=======
     chai.assert.equal(cell.isCombined(), ContentMasks.IS_COMBINED);
->>>>>>> 0a8d57ce
     // wide char
     cell.setFromCharData([123, '１', 2, '１'.charCodeAt(0)]);
     chai.assert.deepEqual(cell.getAsCharData(), [123, '１', 2, '１'.charCodeAt(0)]);
@@ -362,11 +350,7 @@
       // width is set to 1
       chai.assert.deepEqual(cell.getAsCharData(), [123, 'e\u0301\u0301', 1, 0x0301]);
       // do not account a single combining char as combined
-<<<<<<< HEAD
-      chai.assert.equal(cell.isCombined(), Content.IS_COMBINED);
-=======
       chai.assert.equal(cell.isCombined(), ContentMasks.IS_COMBINED);
->>>>>>> 0a8d57ce
     });
     it('should create combining string on taken cell', () => {
       const line = new TestBufferLine(3, CellData.fromCharData([DEFAULT_ATTR, NULL_CELL_CHAR, NULL_CELL_WIDTH, NULL_CELL_CODE]), false);
@@ -379,11 +363,7 @@
       // width is set to 1
       chai.assert.deepEqual(cell.getAsCharData(), [123, 'e\u0301', 1, 0x0301]);
       // do not account a single combining char as combined
-<<<<<<< HEAD
-      chai.assert.equal(cell.isCombined(), Content.IS_COMBINED);
-=======
       chai.assert.equal(cell.isCombined(), ContentMasks.IS_COMBINED);
->>>>>>> 0a8d57ce
     });
   });
 });