--- conflicted
+++ resolved
@@ -40,30 +40,12 @@
     rows.push(element);
   }
 
-<<<<<<< HEAD
-  function clickElement(element: Node) {
-    const event = document.createEvent('MouseEvent');
-    event.initMouseEvent('click', true, true, window, 0, 0, 0, 0, 0, false, false, false, false, 0, null);
-    element.dispatchEvent(event);
-  }
-
-  describe('validationCallback', () => {
-    it('should enable link if true', done => {
-      addRow('test');
-      linkifier.registerLinkMatcher(/test/, () => done(), {
-        validationCallback: (url, element, cb) => {
-          cb(true);
-          assert.equal((<HTMLElement>rows[0].firstChild).tagName, 'A');
-          setTimeout(() => clickElement(rows[0].firstChild), 0);
-        }
-=======
   describe('before attachToDom', () => {
     it('should allow link matcher registration', done => {
       assert.doesNotThrow(() => {
         const linkMatcherId = linkifier.registerLinkMatcher(/foo/, () => {});
         assert.isTrue(linkifier.deregisterLinkMatcher(linkMatcherId));
         done();
->>>>>>> 0c5b5cca
       });
     });
   });
@@ -76,13 +58,6 @@
       document.body.appendChild(container);
     });
 
-<<<<<<< HEAD
-    it('should disable link if false', done => {
-      addRow('test');
-      linkifier.registerLinkMatcher(/test/, () => assert.fail(), {
-        validationCallback: (url, element, cb) => {
-          cb(false);
-=======
     function clickElement(element: Node) {
       const event = document.createEvent('MouseEvent');
       event.initMouseEvent('click', true, true, window, 0, 0, 0, 0, 0, false, false, false, false, 0, null);
@@ -93,7 +68,6 @@
         addRow(uri);
         linkifier.linkifyRow(0);
         setTimeout(() => {
->>>>>>> 0c5b5cca
           assert.equal((<HTMLElement>rows[0].firstChild).tagName, 'A');
           assert.equal((<HTMLElement>rows[0].firstChild).textContent, uri);
           done();
@@ -151,7 +125,7 @@
       it('should enable link if true', done => {
         addRow('test');
         linkifier.registerLinkMatcher(/test/, () => done(), {
-          validationCallback: (url, cb) => {
+          validationCallback: (url, element, cb) => {
             cb(true);
             assert.equal((<HTMLElement>rows[0].firstChild).tagName, 'A');
             setTimeout(() => clickElement(rows[0].firstChild), 0);
@@ -163,7 +137,7 @@
       it('should disable link if false', done => {
         addRow('test');
         linkifier.registerLinkMatcher(/test/, () => assert.fail(), {
-          validationCallback: (url, cb) => {
+          validationCallback: (url, element, cb) => {
             cb(false);
             assert.equal((<HTMLElement>rows[0].firstChild).tagName, 'A');
             setTimeout(() => clickElement(rows[0].firstChild), 0);
@@ -178,7 +152,7 @@
         addRow('test test');
         let count = 0;
         linkifier.registerLinkMatcher(/test/, () => assert.fail(), {
-          validationCallback: (url, cb) => {
+          validationCallback: (url, element, cb) => {
             count += 1;
             if (count === 2) {
               done();
