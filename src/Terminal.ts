--- conflicted
+++ resolved
@@ -51,11 +51,8 @@
 import { IKeyboardEvent } from './common/Types';
 import { evaluateKeyboardEvent } from './core/input/Keyboard';
 import { KeyboardResultType, ICharset } from './core/Types';
-<<<<<<< HEAD
 import { WebglRenderer } from './renderer/webgl/WebglRenderer';
-=======
 import { clone } from './common/Clone';
->>>>>>> fcef4d5d
 
 // Let it work inside Node.js for automated testing purposes.
 const document = (typeof window !== 'undefined') ? window.document : null;
