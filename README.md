--- conflicted
+++ resolved
@@ -170,16 +170,9 @@
 - [**Laravel Ssh Web Client**](https://github.com/roke22/Laravel-ssh-client): Laravel server inventory with ssh web client to connect at server using xterm.js
 - [**Repl.it**](https://repl.it): Collaborative browser based IDE with support for 50+ different languages.
 - [**TeleType**](https://github.com/akshaykmr/TeleType): cli tool that allows you to share your terminal online conveniently. Show off mad cli-fu, help a colleague, teach, or troubleshoot.
-<<<<<<< HEAD
-- [**Intervue**](https://www.intervue.io): Pair programming for interviews. Multiple programming languages supported, with results displayed by xterm.js.
-- [**TRASA**](https://trasa.io): Zero trust access to Web, SSH, RDP and Database services.  
-- [**FleetDeck**](https://fleetdeck.io): Remote desktop & virtual terminal
-[And much more...](https://github.com/xtermjs/xterm.js/network/dependents)
-
-Do you use xterm.js in your application as well? Please [open a Pull Request](https://github.com/sourcelair/xterm.js/pulls) to include it here. We would love to have it in our list. Note: Please add any new contributions to the end of the list only.
-=======
 - [**Intervue**](https://www.intervue.io): Pair programming for interviews. Multiple programming languages are supported, with results displayed by xterm.js.
 - [**TRASA**](https://trasa.io): Zero trust access to Web, SSH, RDP, and Database services.
+- [**FleetDeck**](https://fleetdeck.io): Remote desktop & virtual terminal
 - [**Commas**](https://github.com/CyanSalt/commas): Commas is a hackable terminal and command runner.
 - [**Devtron**](https://github.com/devtron-labs/devtron): Software Delivery Workflow For Kubernetes.
 - [**NxShell**](https://github.com/nxshell/nxshell): An easy to use new terminal for SSH.
@@ -194,7 +187,6 @@
 - [And much more...](https://github.com/xtermjs/xterm.js/network/dependents)
 
 Do you use xterm.js in your application as well? Please [open a Pull Request](https://github.com/sourcelair/xterm.js/pulls) to include it here. We would love to have it on our list. Note: Please add any new contributions to the end of the list only.
->>>>>>> c20c07c6
 
 ## Releases
 
