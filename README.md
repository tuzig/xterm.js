# [![xterm.js logo](logo-full.png)](https://xtermjs.org)

[![xterm.js build status](https://api.travis-ci.org/xtermjs/xterm.js.svg)](https://travis-ci.org/xtermjs/xterm.js) [![Coverage Status](https://coveralls.io/repos/github/sourcelair/xterm.js/badge.svg)](https://coveralls.io/github/sourcelair/xterm.js) [![Gitter](https://badges.gitter.im/sourcelair/xterm.js.svg)](https://gitter.im/sourcelair/xterm.js?utm_source=badge&utm_medium=badge&utm_campaign=pr-badge) [![jsDelivr Hits](https://data.jsdelivr.com/v1/package/npm/xterm/badge?style=rounded)](https://www.jsdelivr.com/package/npm/xterm)

Xterm.js is a terminal front-end component written in JavaScript that works in the browser.

It enables applications to provide fully featured terminals to their users and create great development experiences.

## Features
- **Text-based application support**: Use xterm.js to work with applications like `bash`, `git` etc.
- **Curses-based application support**: Use xterm.js to work with applications like `vim`, `tmux` etc.
- **Mouse events support**: Xterm.js captures mouse events like click and scroll and passes them to the terminal's back-end controlling process
- **CJK (Chinese, Japanese, Korean) character support**: Xterm.js renders CJK characters seamlessly
- **IME support**: Insert international (including CJK) characters using IME input with your keyboard
- **Self-contained library**: Xterm.js works on its own. It does not require any external libraries like jQuery or React to work
- **Modular, event-based API**: Lets you build addons and themes with ease

## What xterm.js is not
- Xterm.js is not a terminal application that you can download and use on your computer
- Xterm.js is not `bash`. Xterm.js can be connected to processes like `bash` and let you interact with them (provide input, receive output)

## Getting Started

First you need to install the module, we ship exclusively through [npm](https://www.npmjs.com/) so you need that installed and then add xterm.js as a dependency by running:

```
npm install
```

To start using xterm.js on your browser, add the `xterm.js` and `xterm.css` to the head of your html page. Then create a `<div id="terminal"></div>` onto which xterm can attach itself.

```html
<!doctype html>
  <html>
    <head>
      <link rel="stylesheet" href="node_modules/xterm/dist/xterm.css" />
      <script src="node_modules/xterm/dist/xterm.js"></script>
    </head>
    <body>
      <div id="terminal"></div>
      <script>
      	var term = new Terminal();
        term.open(document.getElementById('terminal'));
        term.write('Hello from \033[1;3;31mxterm.js\033[0m $ ')
      </script>
    </body>
  </html>
```

Finally instantiate the `Terminal` object and then call the `open` function with the DOM object of the `div`.

### Importing

The proposed way to load xterm.js is via the ES6 module syntax.

```javascript
import { Terminal } from 'xterm';
```

*Note: There are currently no typings for addons so you will need to upcast if using TypeScript, eg. `(<any>xterm).fit()`.*

### Addons

Addons are JavaScript modules that extend the `Terminal` prototype with new methods and attributes to provide additional functionality. There are a handful available in the main repository in the `src/addons` directory and you can even write your own, by using xterm.js' public API.

To use an addon, just import the JavaScript module and pass it to `Terminal`'s `applyAddon` method:

```javascript
import { Terminal } from xterm;
import * as fit from 'xterm/lib/addons/fit/fit';


Terminal.applyAddon(fit);

var xterm = new Terminal();  // Instantiate the terminal
xterm.fit();                 // Use the `fit` method, provided by the `fit` addon
```

## Browser Support

Since xterm.js is typically implemented as a developer tool, only modern browsers are supported officially. Here is a list of the versions we aim to support:

- Chrome latest
- Edge latest
- Firefox latest
- Safari latest
- IE11

Xterm.js works seamlessly in Electron apps and may even work on earlier versions of the browsers but these are the browsers we strive to keep working.

## Real-world uses
Xterm.js is used in several world-class applications to provide great terminal experiences.

- [**SourceLair**](https://www.sourcelair.com/): In-browser IDE that provides its users with fully-featured Linux terminals based on xterm.js
- [**Microsoft Visual Studio Code**](http://code.visualstudio.com/): Modern, versatile and powerful open source code editor that provides an integrated terminal based on xterm.js
- [**ttyd**](https://github.com/tsl0922/ttyd): A command-line tool for sharing terminal over the web, with fully-featured terminal emulation based on xterm.js
- [**Katacoda**](https://www.katacoda.com/): Katacoda is an Interactive Learning Platform for software developers, covering the latest Cloud Native technologies.
- [**Eclipse Che**](http://www.eclipse.org/che): Developer workspace server, cloud IDE, and Eclipse next-generation IDE.
- [**Codenvy**](http://www.codenvy.com): Cloud workspaces for development teams.
- [**CoderPad**](https://coderpad.io): Online interviewing platform for programmers. Run code in many programming languages, with results displayed by `xterm.js`.
- [**WebSSH2**](https://github.com/billchurch/WebSSH2): A web based SSH2 client using `xterm.js`, socket.io, and ssh2.
- [**Spyder Terminal**](https://github.com/spyder-ide/spyder-terminal): A full fledged system terminal embedded on Spyder IDE.
- [**Cloud Commander**](https://cloudcmd.io "Cloud Commander"): Orthodox web file manager with console and editor.
- [**Codevolve**](https://www.codevolve.com "Codevolve"): Online platform for interactive coding and web development courses. Live container-backed terminal uses `xterm.js`.
- [**RStudio**](https://www.rstudio.com/products/RStudio "RStudio"): RStudio is an integrated development environment (IDE) for R.
- [**Terminal for Atom**](https://github.com/jsmecham/atom-terminal-tab): A simple terminal for the Atom text editor.
- [**Eclipse Orion**](https://orionhub.org): A modern, open source software development environment that runs in the cloud. Code, deploy and run in the cloud.
- [**Gravitational Teleport**](https://github.com/gravitational/teleport): Gravitational Teleport is a modern SSH server for remotely accessing clusters of Linux servers via SSH or HTTPS.
- [**Hexlet**](https://en.hexlet.io): Practical programming courses (JavaScript, PHP, Unix, databases, functional programming). A steady path from the first line of code to the first job.
- [**Selenoid UI**](https://github.com/aerokube/selenoid-ui): Simple UI for the scallable golang implementation of Selenium Hub named Selenoid. We use XTerm for streaming logs over websockets from docker containers.
- [**Portainer**](https://portainer.io): Simple management UI for Docker.
- [**SSHy**](https://github.com/stuicey/SSHy): HTML5 Based SSHv2 Web Client with E2E encryption utilising `xterm.js`, SJCL & websockets.
- [**JupyterLab**](https://github.com/jupyterlab/jupyterlab): An extensible 
computational environment for Jupyter, supporting interactive data science and scientific computing across all programming languages.
- [**Theia**](https://github.com/theia-ide/theia): Theia is a cloud & desktop IDE framework implemented in TypeScript.
- [**Opshell**](https://github.com/ricktbaker/opshell) Ops Helper tool to make life easier working with AWS instances across multiple organizations.
- [**Proxmox VE**](https://www.proxmox.com/en/proxmox-ve): Proxmox VE is a complete open-source platform for enterprise virtualization. It uses xterm.js for container terminals and the host shell.
<<<<<<< HEAD
- [**electerm**](http://electerm.html5beta.com): electerm is a terminal/ssh/sftp client(mac, win, linux) based on electron/node-pty/xterm.
=======
- [**Script Runner**](https://github.com/ioquatix/script-runner): Run scripts (or a shell) in Atom.
- [**Whack Whack Terminal**](https://github.com/Microsoft/WhackWhackTerminal): Terminal emulator for Visual Studio 2017.
- [**VTerm**](https://github.com/vterm/vterm): Extensible terminal emulator based on Electron and React.
>>>>>>> 9a743ef3

Do you use xterm.js in your application as well? Please [open a Pull Request](https://github.com/sourcelair/xterm.js/pulls) to include it here. We would love to have it in our list.

## Demo

### Linux or macOS

First, be sure that a C++ compiler such as GCC-C++ or Clang is installed, then run these commands:

```
npm install
npm start
```

Then open http://0.0.0.0:3000 in a web browser.

### Windows

First, ensure [node-gyp](https://github.com/nodejs/node-gyp) is installed and configured correctly, then run these commands.

```
npm install
npm start
```

Then open http://127.0.0.1:3000 in a web browser.

*Note: Do not use ConEmu, as it seems to break the demo for some reason.*

## Releases

Xterm.js follows a monthly release cycle roughly.

The existing releases are available at this GitHub repo's [Releases](https://github.com/sourcelair/xterm.js/releases), while the roadmap is available as [Milestones](https://github.com/sourcelair/xterm.js/milestones).

## Development and Contribution

Xterm.js is maintained by [SourceLair](https://www.sourcelair.com/) and a few external contributors, but we would love to receive contributions from everyone!

To contribute either code, documentation or issues to xterm.js please read the [Contributing document](CONTRIBUTING.md) beforehand. The development of xterm.js does not require any special tool. All you need is an editor that supports JavaScript/TypeScript and a browser. You will need Node.js installed locally to get all the features working in the demo.

## License Agreement

If you contribute code to this project, you are implicitly allowing your code to be distributed under the MIT license. You are also implicitly verifying that all code is your original work.

Copyright (c) 2014-2017, SourceLair, Private Company ([www.sourcelair.com](https://www.sourcelair.com/home)) (MIT License)

Copyright (c) 2012-2013, Christopher Jeffrey (MIT License)<|MERGE_RESOLUTION|>--- conflicted
+++ resolved
@@ -115,13 +115,10 @@
 - [**Theia**](https://github.com/theia-ide/theia): Theia is a cloud & desktop IDE framework implemented in TypeScript.
 - [**Opshell**](https://github.com/ricktbaker/opshell) Ops Helper tool to make life easier working with AWS instances across multiple organizations.
 - [**Proxmox VE**](https://www.proxmox.com/en/proxmox-ve): Proxmox VE is a complete open-source platform for enterprise virtualization. It uses xterm.js for container terminals and the host shell.
-<<<<<<< HEAD
-- [**electerm**](http://electerm.html5beta.com): electerm is a terminal/ssh/sftp client(mac, win, linux) based on electron/node-pty/xterm.
-=======
 - [**Script Runner**](https://github.com/ioquatix/script-runner): Run scripts (or a shell) in Atom.
 - [**Whack Whack Terminal**](https://github.com/Microsoft/WhackWhackTerminal): Terminal emulator for Visual Studio 2017.
 - [**VTerm**](https://github.com/vterm/vterm): Extensible terminal emulator based on Electron and React.
->>>>>>> 9a743ef3
+- [**electerm**](http://electerm.html5beta.com): electerm is a terminal/ssh/sftp client(mac, win, linux) based on electron/node-pty/xterm.
 
 Do you use xterm.js in your application as well? Please [open a Pull Request](https://github.com/sourcelair/xterm.js/pulls) to include it here. We would love to have it in our list.
 
