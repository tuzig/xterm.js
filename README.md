--- conflicted
+++ resolved
@@ -123,11 +123,8 @@
 - [**Azure Cloud Shell**](https://shell.azure.com): Azure Cloud Shell is a Microsoft-managed admin machine built on Azure, for Azure.
 - [**atom-xterm**](https://atom.io/packages/atom-xterm): Atom plugin for providing terminals inside your Atom workspace.
 - [**rtty**](https://github.com/zhaojh329/rtty): A reverse proxy WebTTY. It is composed of the client and the server.
-<<<<<<< HEAD
 - [**Pisth**](https://github.com/ColdGrub1384/Pisth): An SFTP and SSH client for iOS
-=======
 - [**abstruse**](https://github.com/bleenco/abstruse): Abstruse CI is a continuous integration platform based on Node.JS and Docker.
->>>>>>> a338def8
 
 Do you use xterm.js in your application as well? Please [open a Pull Request](https://github.com/sourcelair/xterm.js/pulls) to include it here. We would love to have it in our list.
 
