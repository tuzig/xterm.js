/**
 * Copyright (c) 2019 The xterm.js authors. All rights reserved.
 * @license MIT
 */

import { assert } from 'chai';
<<<<<<< HEAD
import { ITerminalOptions } from 'xterm';
import { pollFor, timeout, writeSync, getBrowserType } from './TestUtils';
import { Browser, Page } from 'playwright';
=======
import { pollFor, timeout, writeSync, openTerminal } from './TestUtils';
>>>>>>> c5593bde

const APP = 'http://127.0.0.1:3000/test';

let browser: Browser;
let page: Page;
const width = 800;
const height = 600;

describe('API Integration Tests', function (): void {
  before(async () => {
    browser = await getBrowserType().launch({
      headless: process.argv.indexOf('--headless') !== -1,
      args: [`--window-size=${width},${height}`, `--no-sandbox`]
    });
    page = (await browser.defaultContext().pages())[0];
    await page.setViewport({ width, height });
  });

  after(async () => browser.close());
  beforeEach(async () => page.goto(APP));

  it('Default options', async () => {
    await openTerminal(page);
    assert.equal(await page.evaluate(`window.term.cols`), 80);
    assert.equal(await page.evaluate(`window.term.rows`), 24);
  });

  it('write', async () => {
    await openTerminal(page);
    await page.evaluate(`
      window.term.write('foo');
      window.term.write('bar');
      window.term.write('文');
    `);
    await pollFor(page, `window.term.buffer.getLine(0).translateToString(true)`, 'foobar文');
  });

  it('write with callback', async () => {
    await openTerminal(page);
    await page.evaluate(`
      window.term.write('foo', () => { window.__x = 'a'; });
      window.term.write('bar', () => { window.__x += 'b'; });
      window.term.write('文', () => { window.__x += 'c'; });
    `);
    await pollFor(page, `window.term.buffer.getLine(0).translateToString(true)`, 'foobar文');
    await pollFor(page, `window.__x`, 'abc');
  });

  it('write - bytes (UTF8)', async () => {
    await openTerminal(page);
    await page.evaluate(`
      // foo
      window.term.write(new Uint8Array([102, 111, 111]));
      // bar
      window.term.write(new Uint8Array([98, 97, 114]));
      // 文
      window.term.write(new Uint8Array([230, 150, 135]));
    `);
    await pollFor(page, `window.term.buffer.getLine(0).translateToString(true)`, 'foobar文');
  });

  it('write - bytes (UTF8) with callback', async () => {
    await openTerminal(page);
    await page.evaluate(`
      // foo
      window.term.write(new Uint8Array([102, 111, 111]), () => { window.__x = 'A'; });
      // bar
      window.term.write(new Uint8Array([98, 97, 114]), () => { window.__x += 'B'; });
      // 文
      window.term.write(new Uint8Array([230, 150, 135]), () => { window.__x += 'C'; });
    `);
    await pollFor(page, `window.term.buffer.getLine(0).translateToString(true)`, 'foobar文');
    await pollFor(page, `window.__x`, 'ABC');
  });

  it('writeln', async () => {
    await openTerminal(page);
    await page.evaluate(`
      window.term.writeln('foo');
      window.term.writeln('bar');
      window.term.writeln('文');
    `);
    await pollFor(page, `window.term.buffer.getLine(0).translateToString(true)`, 'foo');
    await pollFor(page, `window.term.buffer.getLine(1).translateToString(true)`, 'bar');
    await pollFor(page, `window.term.buffer.getLine(2).translateToString(true)`, '文');
  });

  it('writeln with callback', async () => {
    await openTerminal(page);
    await page.evaluate(`
      window.term.writeln('foo', () => { window.__x = '1'; });
      window.term.writeln('bar', () => { window.__x += '2'; });
      window.term.writeln('文', () => { window.__x += '3'; });
    `);
    await pollFor(page, `window.term.buffer.getLine(0).translateToString(true)`, 'foo');
    await pollFor(page, `window.term.buffer.getLine(1).translateToString(true)`, 'bar');
    await pollFor(page, `window.term.buffer.getLine(2).translateToString(true)`, '文');
    await pollFor(page, `window.__x`, '123');
  });

  it('writeln - bytes (UTF8)', async () => {
    await openTerminal(page);
    await page.evaluate(`
      window.term.writeln(new Uint8Array([102, 111, 111]));
      window.term.writeln(new Uint8Array([98, 97, 114]));
      window.term.writeln(new Uint8Array([230, 150, 135]));
    `);
    await pollFor(page, `window.term.buffer.getLine(0).translateToString(true)`, 'foo');
    await pollFor(page, `window.term.buffer.getLine(1).translateToString(true)`, 'bar');
    await pollFor(page, `window.term.buffer.getLine(2).translateToString(true)`, '文');
  });

  it('paste', async () => {
    await openTerminal(page);
    await page.evaluate(`
      window.calls = [];
      window.term.onData(e => calls.push(e));
      window.term.paste('foo');
      window.term.paste('\\r\\nfoo\\nbar\\r');
      window.term.write('\\x1b[?2004h', () => {
        window.term.paste('foo');
      });
    `);
    await pollFor(page, `window.calls`, ['foo', '\rfoo\rbar\r', '\x1b[200~foo\x1b[201~']);
  });

  it('clear', async () => {
    await openTerminal(page, { rows: 5 });
    await page.evaluate(`
      window.term.write('test0');
      window.parsed = 0;
      for (let i = 1; i < 10; i++) {
        window.term.write('\\n\\rtest' + i, () => window.parsed++);
      }
    `);
    await pollFor(page, `window.parsed`, 9);
    await page.evaluate(`window.term.clear()`);
    await pollFor(page, `window.term.buffer.length`, 5);
    await pollFor(page, `window.term.buffer.getLine(0).translateToString(true)`, 'test9');
    for (let i = 1; i < 5; i++) {
      await pollFor(page, `window.term.buffer.getLine(${i}).translateToString(true)`, '');
    }
  });

  it('getOption, setOption', async () => {
    await openTerminal(page);
    assert.equal(await page.evaluate(`window.term.getOption('rendererType')`), 'canvas');
    await page.evaluate(`window.term.setOption('rendererType', 'dom')`);
    assert.equal(await page.evaluate(`window.term.getOption('rendererType')`), 'dom');
  });

  describe('renderer', () => {
    it('foreground', async () => {
      await openTerminal(page, { rendererType: 'dom' });
      await writeSync(page, '\\x1b[30m0\\x1b[31m1\\x1b[32m2\\x1b[33m3\\x1b[34m4\\x1b[35m5\\x1b[36m6\\x1b[37m7');
      await pollFor(page, `document.querySelectorAll('.xterm-rows > :nth-child(1) > *').length`, 9);
      assert.deepEqual(await page.evaluate(`
        [
          document.querySelector('.xterm-rows > :nth-child(1) > :nth-child(1)').className,
          document.querySelector('.xterm-rows > :nth-child(1) > :nth-child(2)').className,
          document.querySelector('.xterm-rows > :nth-child(1) > :nth-child(3)').className,
          document.querySelector('.xterm-rows > :nth-child(1) > :nth-child(4)').className,
          document.querySelector('.xterm-rows > :nth-child(1) > :nth-child(5)').className,
          document.querySelector('.xterm-rows > :nth-child(1) > :nth-child(6)').className,
          document.querySelector('.xterm-rows > :nth-child(1) > :nth-child(7)').className
        ]
      `), [
        'xterm-fg-0',
        'xterm-fg-1',
        'xterm-fg-2',
        'xterm-fg-3',
        'xterm-fg-4',
        'xterm-fg-5',
        'xterm-fg-6'
      ]);
    });

    it('background', async () => {
      await openTerminal(page, { rendererType: 'dom' });
      await writeSync(page, '\\x1b[40m0\\x1b[41m1\\x1b[42m2\\x1b[43m3\\x1b[44m4\\x1b[45m5\\x1b[46m6\\x1b[47m7');
      await pollFor(page, `document.querySelectorAll('.xterm-rows > :nth-child(1) > *').length`, 9);
      assert.deepEqual(await page.evaluate(`
        [
          document.querySelector('.xterm-rows > :nth-child(1) > :nth-child(1)').className,
          document.querySelector('.xterm-rows > :nth-child(1) > :nth-child(2)').className,
          document.querySelector('.xterm-rows > :nth-child(1) > :nth-child(3)').className,
          document.querySelector('.xterm-rows > :nth-child(1) > :nth-child(4)').className,
          document.querySelector('.xterm-rows > :nth-child(1) > :nth-child(5)').className,
          document.querySelector('.xterm-rows > :nth-child(1) > :nth-child(6)').className,
          document.querySelector('.xterm-rows > :nth-child(1) > :nth-child(7)').className
        ]
      `), [
        'xterm-bg-0',
        'xterm-bg-1',
        'xterm-bg-2',
        'xterm-bg-3',
        'xterm-bg-4',
        'xterm-bg-5',
        'xterm-bg-6'
      ]);
    });
  });

  it('selection', async () => {
    await openTerminal(page, { rows: 5, cols: 5 });
    await page.evaluate(`window.term.write('\\n\\nfoo\\n\\n\\rbar\\n\\n\\rbaz')`);
    assert.equal(await page.evaluate(`window.term.hasSelection()`), false);
    assert.equal(await page.evaluate(`window.term.getSelection()`), '');
    assert.deepEqual(await page.evaluate(`window.term.getSelectionPosition()`), undefined);
    await page.evaluate(`window.term.selectAll()`);
    assert.equal(await page.evaluate(`window.term.hasSelection()`), true);
    assert.equal(await page.evaluate(`window.term.getSelection()`), '\n\nfoo\n\nbar\n\nbaz');
    assert.deepEqual(await page.evaluate(`window.term.getSelectionPosition()`), { startColumn: 0, startRow: 0, endColumn: 5, endRow: 6 });
    await page.evaluate(`window.term.clearSelection()`);
    assert.equal(await page.evaluate(`window.term.hasSelection()`), false);
    assert.equal(await page.evaluate(`window.term.getSelection()`), '');
    assert.deepEqual(await page.evaluate(`window.term.getSelectionPosition()`), undefined);
    await page.evaluate(`window.term.select(1, 2, 2)`);
    assert.equal(await page.evaluate(`window.term.hasSelection()`), true);
    assert.equal(await page.evaluate(`window.term.getSelection()`), 'oo');
    assert.deepEqual(await page.evaluate(`window.term.getSelectionPosition()`), { startColumn: 1, startRow: 2, endColumn: 3, endRow: 2 });
  });

  it('focus, blur', async () => {
    await openTerminal(page);
    assert.equal(await page.evaluate(`document.activeElement.className`), '');
    await page.evaluate(`window.term.focus()`);
    assert.equal(await page.evaluate(`document.activeElement.className`), 'xterm-helper-textarea');
    await page.evaluate(`window.term.blur()`);
    assert.equal(await page.evaluate(`document.activeElement.className`), '');
  });

  describe('loadAddon', () => {
    it('constructor', async () => {
      await openTerminal(page, { cols: 5 });
      await page.evaluate(`
        window.cols = 0;
        window.term.loadAddon({
          activate: (t) => window.cols = t.cols,
          dispose: () => {}
        });
      `);
      assert.equal(await page.evaluate(`window.cols`), 5);
    });

    it('dispose (addon)', async () => {
      await openTerminal(page);
      await page.evaluate(`
        window.disposeCalled = false
        window.addon = {
          activate: () => {},
          dispose: () => window.disposeCalled = true
        };
        window.term.loadAddon(window.addon);
      `);
      assert.equal(await page.evaluate(`window.disposeCalled`), false);
      await page.evaluate(`window.addon.dispose()`);
      assert.equal(await page.evaluate(`window.disposeCalled`), true);
    });

    it('dispose (terminal)', async () => {
      await openTerminal(page);
      await page.evaluate(`
        window.disposeCalled = false
        window.term.loadAddon({
          activate: () => {},
          dispose: () => window.disposeCalled = true
        });
      `);
      assert.equal(await page.evaluate(`window.disposeCalled`), false);
      await page.evaluate(`window.term.dispose()`);
      assert.equal(await page.evaluate(`window.disposeCalled`), true);
    });
  });

  describe('Events', () => {
    it('onCursorMove', async () => {
      await openTerminal(page);
      await page.evaluate(`
        window.callCount = 0;
        window.term.onCursorMove(e => window.callCount++);
        window.term.write('foo');
      `);
      await pollFor(page, `window.callCount`, 1);
      await page.evaluate(`window.term.write('bar')`);
      await pollFor(page, `window.callCount`, 2);
    });

    it('onData', async () => {
      await openTerminal(page);
      await page.evaluate(`
        window.calls = [];
        window.term.onData(e => calls.push(e));
      `);
      await page.type('.xterm-helper-textarea', 'foo');
      assert.deepEqual(await page.evaluate(`window.calls`), ['f', 'o', 'o']);
    });

    it('onKey', async () => {
      await openTerminal(page);
      await page.evaluate(`
        window.calls = [];
        window.term.onKey(e => calls.push(e.key));
      `);
      await page.type('.xterm-helper-textarea', 'foo');
      assert.deepEqual(await page.evaluate(`window.calls`), ['f', 'o', 'o']);
    });

    it('onLineFeed', async () => {
      await openTerminal(page);
      await page.evaluate(`
        window.callCount = 0;
        window.term.onLineFeed(() => callCount++);
        window.term.writeln('foo');
      `);
      await pollFor(page, `window.callCount`, 1);
      await page.evaluate(`window.term.writeln('bar')`);
      await pollFor(page, `window.callCount`, 2);
    });

    it('onScroll', async () => {
      await openTerminal(page, { rows: 5 });
      await page.evaluate(`
        window.calls = [];
        window.term.onScroll(e => window.calls.push(e));
        for (let i = 0; i < 4; i++) {
          window.term.writeln('foo');
        }
      `);
      await pollFor(page, `window.calls`, []);
      await page.evaluate(`window.term.writeln('bar')`);
      await pollFor(page, `window.calls`, [1]);
      await page.evaluate(`window.term.writeln('baz')`);
      await pollFor(page, `window.calls`, [1, 2]);
    });

    it('onSelectionChange', async () => {
      await openTerminal(page);
      await page.evaluate(`
        window.callCount = 0;
        window.term.onSelectionChange(() => window.callCount++);
      `);
      await pollFor(page, `window.callCount`, 0);
      await page.evaluate(`window.term.selectAll()`);
      await pollFor(page, `window.callCount`, 1);
      await page.evaluate(`window.term.clearSelection()`);
      await pollFor(page, `window.callCount`, 2);
    });

    it('onRender', async function(): Promise<void> {
      this.retries(3);
      await openTerminal(page);
      await timeout(20); // Ensure all init events are fired
      await page.evaluate(`
        window.calls = [];
        window.term.onRender(e => window.calls.push([e.start, e.end]));
      `);
      await pollFor(page, `window.calls`, []);
      await page.evaluate(`window.term.write('foo')`);
      await pollFor(page, `window.calls`, [[0, 0]]);
      await page.evaluate(`window.term.write('bar\\n\\nbaz')`);
      await pollFor(page, `window.calls`, [[0, 0], [0, 2]]);
    });

    it('onResize', async () => {
      await openTerminal(page);
      await timeout(20); // Ensure all init events are fired
      await page.evaluate(`
        window.calls = [];
        window.term.onResize(e => window.calls.push([e.cols, e.rows]));
      `);
      await pollFor(page, `window.calls`, []);
      await page.evaluate(`window.term.resize(10, 5)`);
      await pollFor(page, `window.calls`, [[10, 5]]);
      await page.evaluate(`window.term.resize(20, 15)`);
      await pollFor(page, `window.calls`, [[10, 5], [20, 15]]);
    });

    it('onTitleChange', async () => {
      await openTerminal(page);
      await page.evaluate(`
        window.calls = [];
        window.term.onTitleChange(e => window.calls.push(e));
      `);
      await pollFor(page, `window.calls`, []);
      await page.evaluate(`window.term.write('\\x1b]2;foo\\x9c')`);
      await pollFor(page, `window.calls`, ['foo']);
    });
  });

  describe('buffer', () => {
    it('cursorX, cursorY', async () => {
      await openTerminal(page, { rows: 5, cols: 5 });
      assert.equal(await page.evaluate(`window.term.buffer.cursorX`), 0);
      assert.equal(await page.evaluate(`window.term.buffer.cursorY`), 0);
      await writeSync(page, 'foo');
      assert.equal(await page.evaluate(`window.term.buffer.cursorX`), 3);
      assert.equal(await page.evaluate(`window.term.buffer.cursorY`), 0);
      await writeSync(page, '\\n');
      assert.equal(await page.evaluate(`window.term.buffer.cursorX`), 3);
      assert.equal(await page.evaluate(`window.term.buffer.cursorY`), 1);
      await writeSync(page, '\\r');
      assert.equal(await page.evaluate(`window.term.buffer.cursorX`), 0);
      assert.equal(await page.evaluate(`window.term.buffer.cursorY`), 1);
      await writeSync(page, 'abcde');
      assert.equal(await page.evaluate(`window.term.buffer.cursorX`), 5);
      assert.equal(await page.evaluate(`window.term.buffer.cursorY`), 1);
      await writeSync(page, '\\n\\r\\n\\n\\n\\n\\n');
      assert.equal(await page.evaluate(`window.term.buffer.cursorX`), 0);
      assert.equal(await page.evaluate(`window.term.buffer.cursorY`), 4);
    });

    it('viewportY', async () => {
      await openTerminal(page, { rows: 5 });
      assert.equal(await page.evaluate(`window.term.buffer.viewportY`), 0);
      await writeSync(page, '\\n\\n\\n\\n');
      assert.equal(await page.evaluate(`window.term.buffer.viewportY`), 0);
      await writeSync(page, '\\n');
      assert.equal(await page.evaluate(`window.term.buffer.viewportY`), 1);
      await writeSync(page, '\\n\\n\\n\\n');
      assert.equal(await page.evaluate(`window.term.buffer.viewportY`), 5);
      await page.evaluate(`window.term.scrollLines(-1)`);
      assert.equal(await page.evaluate(`window.term.buffer.viewportY`), 4);
      await page.evaluate(`window.term.scrollToTop()`);
      assert.equal(await page.evaluate(`window.term.buffer.viewportY`), 0);
    });

    it('baseY', async () => {
      await openTerminal(page, { rows: 5 });
      assert.equal(await page.evaluate(`window.term.buffer.baseY`), 0);
      await writeSync(page, '\\n\\n\\n\\n');
      assert.equal(await page.evaluate(`window.term.buffer.baseY`), 0);
      await writeSync(page, '\\n');
      assert.equal(await page.evaluate(`window.term.buffer.baseY`), 1);
      await writeSync(page, '\\n\\n\\n\\n');
      assert.equal(await page.evaluate(`window.term.buffer.baseY`), 5);
      await page.evaluate(`window.term.scrollLines(-1)`);
      assert.equal(await page.evaluate(`window.term.buffer.baseY`), 5);
      await page.evaluate(`window.term.scrollToTop()`);
      assert.equal(await page.evaluate(`window.term.buffer.baseY`), 5);
    });

    it('length', async () => {
      await openTerminal(page, { rows: 5 });
      assert.equal(await page.evaluate(`window.term.buffer.length`), 5);
      await writeSync(page, '\\n\\n\\n\\n');
      assert.equal(await page.evaluate(`window.term.buffer.length`), 5);
      await writeSync(page, '\\n');
      assert.equal(await page.evaluate(`window.term.buffer.length`), 6);
      await writeSync(page, '\\n\\n\\n\\n');
      assert.equal(await page.evaluate(`window.term.buffer.length`), 10);
    });

    describe('getLine', () => {
      it('invalid index', async () => {
        await openTerminal(page, { rows: 5 });
        assert.equal(await page.evaluate(`window.term.buffer.getLine(-1)`), undefined);
        assert.equal(await page.evaluate(`window.term.buffer.getLine(5)`), undefined);
      });

      it('isWrapped', async () => {
        await openTerminal(page, { cols: 5 });
        assert.equal(await page.evaluate(`window.term.buffer.getLine(0).isWrapped`), false);
        assert.equal(await page.evaluate(`window.term.buffer.getLine(1).isWrapped`), false);
        await writeSync(page, 'abcde');
        assert.equal(await page.evaluate(`window.term.buffer.getLine(0).isWrapped`), false);
        assert.equal(await page.evaluate(`window.term.buffer.getLine(1).isWrapped`), false);
        await writeSync(page, 'f');
        assert.equal(await page.evaluate(`window.term.buffer.getLine(0).isWrapped`), false);
        assert.equal(await page.evaluate(`window.term.buffer.getLine(1).isWrapped`), true);
      });

      it('translateToString', async () => {
        await openTerminal(page, { cols: 5 });
        assert.equal(await page.evaluate(`window.term.buffer.getLine(0).translateToString()`), '     ');
        assert.equal(await page.evaluate(`window.term.buffer.getLine(0).translateToString(true)`), '');
        await writeSync(page, 'foo');
        assert.equal(await page.evaluate(`window.term.buffer.getLine(0).translateToString()`), 'foo  ');
        assert.equal(await page.evaluate(`window.term.buffer.getLine(0).translateToString(true)`), 'foo');
        await writeSync(page, 'bar');
        assert.equal(await page.evaluate(`window.term.buffer.getLine(0).translateToString()`), 'fooba');
        assert.equal(await page.evaluate(`window.term.buffer.getLine(0).translateToString(true)`), 'fooba');
        assert.equal(await page.evaluate(`window.term.buffer.getLine(1).translateToString(true)`), 'r');
        assert.equal(await page.evaluate(`window.term.buffer.getLine(0).translateToString(false, 1)`), 'ooba');
        assert.equal(await page.evaluate(`window.term.buffer.getLine(0).translateToString(false, 1, 3)`), 'oo');
      });

      it('getCell', async () => {
        await openTerminal(page, { cols: 5 });
        assert.equal(await page.evaluate(`window.term.buffer.getLine(0).getCell(-1)`), undefined);
        assert.equal(await page.evaluate(`window.term.buffer.getLine(0).getCell(5)`), undefined);
        assert.equal(await page.evaluate(`window.term.buffer.getLine(0).getCell(0).getChars()`), '');
        assert.equal(await page.evaluate(`window.term.buffer.getLine(0).getCell(0).getWidth()`), 1);
        await writeSync(page, 'a文');
        assert.equal(await page.evaluate(`window.term.buffer.getLine(0).getCell(0).getChars()`), 'a');
        assert.equal(await page.evaluate(`window.term.buffer.getLine(0).getCell(0).getWidth()`), 1);
        assert.equal(await page.evaluate(`window.term.buffer.getLine(0).getCell(1).getChars()`), '文');
        assert.equal(await page.evaluate(`window.term.buffer.getLine(0).getCell(1).getWidth()`), 2);
        assert.equal(await page.evaluate(`window.term.buffer.getLine(0).getCell(2).getChars()`), '');
        assert.equal(await page.evaluate(`window.term.buffer.getLine(0).getCell(2).getWidth()`), 0);
      });
    });
  });

  it('dispose', async () => {
    await page.evaluate(`
      window.term = new Terminal();
      window.term.dispose();
    `);
    assert.equal(await page.evaluate(`window.term._core._isDisposed`), true);
  });

  it('dispose (opened)', async () => {
    await openTerminal(page);
    await page.evaluate(`window.term.dispose()`);
    assert.equal(await page.evaluate(`window.term._core._isDisposed`), true);
  });

  describe('registerLinkProvider', () => {
    it('should fire provideLink when hovering cells', async () => {
      await openTerminal(page, { rendererType: 'dom' });
      await page.evaluate(`
        window.calls = [];
        window.disposable = window.term.registerLinkProvider({
          provideLink: (position, cb) => {
            calls.push(position);
            cb(undefined);
          }
        });
      `);
      const dims = await getDimensions();
      await moveMouseCell(page, dims, 1, 1);
      await moveMouseCell(page, dims, 2, 2);
      await moveMouseCell(page, dims, 10, 4);
      await pollFor(page, `window.calls`, [{ x: 1, y: 1 }, { x: 2, y: 2 }, { x: 10, y: 4 }]);
      await page.evaluate(`window.disposable.dispose()`);
    });

    it('should fire hover and leave events on the link', async () => {
      await openTerminal(page, { rendererType: 'dom' });
      await writeSync(page, 'foo bar baz');
      // Wait for renderer to catch up as links are cleared on render
      await pollFor(page, `document.querySelector('.xterm-rows').textContent`, 'foo bar baz ');
      await page.evaluate(`
        window.calls = [];
        window.disposable = window.term.registerLinkProvider({
          provideLink: (position, cb) => {
            window.calls.push('provide ' + position.x + ',' + position.y);
            if (position.x >= 5 && position.x <= 7 && position.y === 1) {
              window.calls.push('match');
              cb({
                range: { start: { x: 5, y: 1 }, end: { x: 7, y: 1 } },
                text: 'bar',
                activate: () => window.calls.push('activate'),
                hover: () => window.calls.push('hover'),
                leave: () => window.calls.push('leave')
              });
            }
          }
        });
      `);
      const dims = await getDimensions();
      await moveMouseCell(page, dims, 5, 1);
      await pollFor(page, `window.calls`, ['provide 5,1', 'match', 'hover']);
      await moveMouseCell(page, dims, 4, 1);
      await pollFor(page, `window.calls`, ['provide 5,1', 'match', 'hover', 'leave', 'provide 4,1']);
      await moveMouseCell(page, dims, 7, 1);
      await pollFor(page, `window.calls`, ['provide 5,1', 'match', 'hover', 'leave', 'provide 4,1', 'provide 7,1', 'match', 'hover']);
      await moveMouseCell(page, dims, 8, 1);
      await pollFor(page, `window.calls`, ['provide 5,1', 'match', 'hover', 'leave', 'provide 4,1', 'provide 7,1', 'match', 'hover', 'leave', 'provide 8,1']);
      await page.evaluate(`window.disposable.dispose()`);
    });

    it('should work fine when hover and leave callbacks are not provided', async () => {
      await openTerminal(page, { rendererType: 'dom' });
      await writeSync(page, 'foo bar baz');
      // Wait for renderer to catch up as links are cleared on render
      await pollFor(page, `document.querySelector('.xterm-rows').textContent`, 'foo bar baz ');
      await page.evaluate(`
        window.calls = [];
        window.disposable = window.term.registerLinkProvider({
          provideLink: (position, cb) => {
            window.calls.push('provide ' + position.x + ',' + position.y);
            if (position.x >= 5 && position.x <= 7 && position.y === 1) {
              window.calls.push('match');
              cb({
                range: { start: { x: 5, y: 1 }, end: { x: 7, y: 1 } },
                text: 'bar',
                activate: () => window.calls.push('activate')
              });
            }
          }
        });
      `);
      const dims = await getDimensions();
      await moveMouseCell(page, dims, 5, 1);
      await pollFor(page, `window.calls`, ['provide 5,1', 'match']);
      await moveMouseCell(page, dims, 4, 1);
      await pollFor(page, `window.calls`, ['provide 5,1', 'match', 'provide 4,1']);
      await moveMouseCell(page, dims, 7, 1);
      await pollFor(page, `window.calls`, ['provide 5,1', 'match', 'provide 4,1', 'provide 7,1', 'match']);
      await moveMouseCell(page, dims, 8, 1);
      await pollFor(page, `window.calls`, ['provide 5,1', 'match', 'provide 4,1', 'provide 7,1', 'match', 'provide 8,1']);
      await page.evaluate(`window.disposable.dispose()`);
    });

    it('should fire activate events when clicking the link', async () => {
      await openTerminal(page, { rendererType: 'dom' });
      await writeSync(page, 'a b c');

      // Wait for renderer to catch up as links are cleared on render
      await pollFor(page, `document.querySelector('.xterm-rows').textContent`, 'a b c ');

      // Focus terminal to avoid a render event clearing the active link
      const dims = await getDimensions();
      await moveMouseCell(page, dims, 5, 5);
      await page.mouse.down();
      await page.mouse.up();
      await timeout(50); // Not sure how to avoid this timeout, checking for xterm-focus doesn't help

      await page.evaluate(`
        window.calls = [];
        window.disposable = window.term.registerLinkProvider({
          provideLink: (position, cb) => {
            window.calls.push('provide ' + position.x + ',' + position.y);
            cb({
              range: { start: position, end: position },
              text: window.term.buffer.getLine(position.y - 1).getCell(position.x - 1).getChars(),
              activate: (_, text) => window.calls.push('activate ' + text),
              hover: () => window.calls.push('hover'),
              leave: () => window.calls.push('leave')
            });
          }
        });
      `);
      await moveMouseCell(page, dims, 3, 1);
      await pollFor(page, `window.calls`, ['provide 3,1', 'hover']);
      await page.mouse.down();
      await page.mouse.up();
      await pollFor(page, `window.calls`, ['provide 3,1', 'hover', 'activate b']);
      await moveMouseCell(page, dims, 1, 1);
      await pollFor(page, `window.calls`, ['provide 3,1', 'hover', 'activate b', 'leave', 'provide 1,1', 'hover']);
      await page.mouse.down();
      await page.mouse.up();
      await pollFor(page, `window.calls`, ['provide 3,1', 'hover', 'activate b', 'leave', 'provide 1,1', 'hover', 'activate a']);
      await moveMouseCell(page, dims, 5, 1);
      await pollFor(page, `window.calls`, ['provide 3,1', 'hover', 'activate b', 'leave', 'provide 1,1', 'hover', 'activate a', 'leave', 'provide 5,1', 'hover']);
      await page.mouse.down();
      await page.mouse.up();
      await pollFor(page, `window.calls`, ['provide 3,1', 'hover', 'activate b', 'leave', 'provide 1,1', 'hover', 'activate a', 'leave', 'provide 5,1', 'hover', 'activate c']);
      await page.evaluate(`window.disposable.dispose()`);
    });
  });
});

interface IDimensions {
  top: number;
  left: number;
  renderDimensions: IRenderDimensions;
}

interface IRenderDimensions {
  scaledCharWidth: number;
  scaledCharHeight: number;
  scaledCellWidth: number;
  scaledCellHeight: number;
  scaledCharLeft: number;
  scaledCharTop: number;
  scaledCanvasWidth: number;
  scaledCanvasHeight: number;
  canvasWidth: number;
  canvasHeight: number;
  actualCellWidth: number;
  actualCellHeight: number;
}

async function getDimensions(): Promise<IDimensions> {
  return await page.evaluate(`
    (function() {
      const rect = document.querySelector('.xterm-rows').getBoundingClientRect();
      return {
        top: rect.top,
        left: rect.left,
        renderDimensions: window.term._core._renderService.dimensions
      };
    })();
  `);
}

async function getCellCoordinates(dimensions: IDimensions, col: number, row: number): Promise<{ x: number, y: number }> {
  return {
    x: dimensions.left + dimensions.renderDimensions.scaledCellWidth * (col - 0.5),
    y: dimensions.top + dimensions.renderDimensions.scaledCellHeight * (row - 0.5)
  };
}

<<<<<<< HEAD
async function moveMouseCell(page: Page, dimensions: IDimensions, col: number, row: number) {
=======
async function moveMouseCell(page: puppeteer.Page, dimensions: IDimensions, col: number, row: number): Promise<void> {
>>>>>>> c5593bde
  const coords = await getCellCoordinates(dimensions, col, row);
  await page.mouse.move(coords.x, coords.y);
}<|MERGE_RESOLUTION|>--- conflicted
+++ resolved
@@ -4,13 +4,8 @@
  */
 
 import { assert } from 'chai';
-<<<<<<< HEAD
-import { ITerminalOptions } from 'xterm';
-import { pollFor, timeout, writeSync, getBrowserType } from './TestUtils';
+import { pollFor, timeout, writeSync, openTerminal, getBrowserType } from './TestUtils';
 import { Browser, Page } from 'playwright';
-=======
-import { pollFor, timeout, writeSync, openTerminal } from './TestUtils';
->>>>>>> c5593bde
 
 const APP = 'http://127.0.0.1:3000/test';
 
@@ -19,7 +14,7 @@
 const width = 800;
 const height = 600;
 
-describe('API Integration Tests', function (): void {
+describe('API Integration Tests', function(): void {
   before(async () => {
     browser = await getBrowserType().launch({
       headless: process.argv.indexOf('--headless') !== -1,
@@ -707,11 +702,7 @@
   };
 }
 
-<<<<<<< HEAD
-async function moveMouseCell(page: Page, dimensions: IDimensions, col: number, row: number) {
-=======
-async function moveMouseCell(page: puppeteer.Page, dimensions: IDimensions, col: number, row: number): Promise<void> {
->>>>>>> c5593bde
+async function moveMouseCell(page: Page, dimensions: IDimensions, col: number, row: number): Promise<void> {
   const coords = await getCellCoordinates(dimensions, col, row);
   await page.mouse.move(coords.x, coords.y);
 }