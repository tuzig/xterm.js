/**
 * Copyright (c) 2018 The xterm.js authors. All rights reserved.
 * @license MIT
 */

import { GlyphRenderer } from './GlyphRenderer';
import { LinkRenderLayer } from './renderLayer/LinkRenderLayer';
import { CursorRenderLayer } from './renderLayer/CursorRenderLayer';
import { acquireCharAtlas } from './atlas/CharAtlasCache';
import { WebglCharAtlas } from './atlas/WebglCharAtlas';
import { RectangleRenderer } from './RectangleRenderer';
import { IWebGL2RenderingContext } from './Types';
import { RenderModel, COMBINED_CHAR_BIT_MASK, RENDER_MODEL_BG_OFFSET, RENDER_MODEL_FG_OFFSET, RENDER_MODEL_INDICIES_PER_CELL } from './RenderModel';
import { Disposable } from 'common/Lifecycle';
import { Content, NULL_CELL_CHAR, NULL_CELL_CODE } from 'common/buffer/Constants';
import { Terminal, IEvent } from 'xterm';
import { IRenderLayer } from './renderLayer/Types';
import { IRenderDimensions, IRenderer, IRequestRedrawEvent } from 'browser/renderer/Types';
import { ITerminal, IColorSet } from 'browser/Types';
import { EventEmitter } from 'common/EventEmitter';
import { CellData } from 'common/buffer/CellData';
import { addDisposableDomListener } from 'browser/Lifecycle';
import { ICharacterJoinerService } from 'browser/services/Services';
import { CharData, ICellData } from 'common/Types';
import { AttributeData } from 'common/buffer/AttributeData';

export class WebglRenderer extends Disposable implements IRenderer {
  private _renderLayers: IRenderLayer[];
  private _charAtlas: WebglCharAtlas | undefined;
  private _devicePixelRatio: number;

  private _model: RenderModel = new RenderModel();
  private _workCell: CellData = new CellData();

  private _canvas: HTMLCanvasElement;
  private _gl: IWebGL2RenderingContext;
  private _rectangleRenderer: RectangleRenderer;
  private _glyphRenderer: GlyphRenderer;

  public dimensions: IRenderDimensions;

  private _core: ITerminal;
  private _isAttached: boolean;

  private _onRequestRedraw = new EventEmitter<IRequestRedrawEvent>();
  public get onRequestRedraw(): IEvent<IRequestRedrawEvent> { return this._onRequestRedraw.event; }

  private _onContextLoss = new EventEmitter<void>();
  public get onContextLoss(): IEvent<void> { return this._onContextLoss.event; }

  constructor(
    private _terminal: Terminal,
    private _colors: IColorSet,
    private readonly _characterJoinerService: ICharacterJoinerService,
    preserveDrawingBuffer?: boolean
  ) {
    super();

    this._core = (this._terminal as any)._core;

    this._renderLayers = [
      new LinkRenderLayer(this._core.screenElement!, 2, this._colors, this._core),
<<<<<<< HEAD
      new CursorRenderLayer(_terminal, this._core.screenElement!, 3, this._colors, this._onRequestRedraw)
=======
      new CursorRenderLayer(this._core.screenElement!, 3, this._colors, this._core, this._onRequestRedraw)
>>>>>>> 4222dfb6
    ];
    this.dimensions = {
      scaledCharWidth: 0,
      scaledCharHeight: 0,
      scaledCellWidth: 0,
      scaledCellHeight: 0,
      scaledCharLeft: 0,
      scaledCharTop: 0,
      scaledCanvasWidth: 0,
      scaledCanvasHeight: 0,
      canvasWidth: 0,
      canvasHeight: 0,
      actualCellWidth: 0,
      actualCellHeight: 0
    };
    this._devicePixelRatio = window.devicePixelRatio;
    this._updateDimensions();

    this._canvas = document.createElement('canvas');

    const contextAttributes = {
      antialias: false,
      depth: false,
      preserveDrawingBuffer
    };
    this._gl = this._canvas.getContext('webgl2', contextAttributes) as IWebGL2RenderingContext;
    if (!this._gl) {
      throw new Error('WebGL2 not supported ' + this._gl);
    }

    this.register(addDisposableDomListener(this._canvas, 'webglcontextlost', (e) => { this._onContextLoss.fire(e); }));

    this._core.screenElement!.appendChild(this._canvas);

    this._rectangleRenderer = new RectangleRenderer(this._terminal, this._colors, this._gl, this.dimensions);
    this._glyphRenderer = new GlyphRenderer(this._terminal, this._colors, this._gl, this.dimensions);

    // Update dimensions and acquire char atlas
    this.onCharSizeChanged();

    this._isAttached = document.body.contains(this._core.screenElement!);
  }

  public dispose(): void {
    for (const l of this._renderLayers) {
      l.dispose();
    }
    this._canvas.parentElement?.removeChild(this._canvas);
    super.dispose();
  }

  public get textureAtlas(): HTMLCanvasElement | undefined {
    return this._charAtlas?.cacheCanvas;
  }

  public setColors(colors: IColorSet): void {
    this._colors = colors;
    // Clear layers and force a full render
    for (const l of this._renderLayers) {
      l.setColors(this._terminal, this._colors);
      l.reset(this._terminal);
    }

    this._rectangleRenderer.setColors();
    this._glyphRenderer.setColors();

    this._refreshCharAtlas();

    // Force a full refresh
    this._model.clear();
  }

  public onDevicePixelRatioChange(): void {
    // If the device pixel ratio changed, the char atlas needs to be regenerated
    // and the terminal needs to refreshed
    if (this._devicePixelRatio !== window.devicePixelRatio) {
      this._devicePixelRatio = window.devicePixelRatio;
      this.onResize(this._terminal.cols, this._terminal.rows);
    }
  }

  public onResize(cols: number, rows: number): void {
    // Update character and canvas dimensions
    this._updateDimensions();

    this._model.resize(this._terminal.cols, this._terminal.rows);

    // Resize all render layers
    for (const l of this._renderLayers) {
      l.resize(this._terminal, this.dimensions);
    }

    // Resize the canvas
    this._canvas.width = this.dimensions.scaledCanvasWidth;
    this._canvas.height = this.dimensions.scaledCanvasHeight;
    this._canvas.style.width = `${this.dimensions.canvasWidth}px`;
    this._canvas.style.height = `${this.dimensions.canvasHeight}px`;

    // Resize the screen
    this._core.screenElement!.style.width = `${this.dimensions.canvasWidth}px`;
    this._core.screenElement!.style.height = `${this.dimensions.canvasHeight}px`;

    this._rectangleRenderer.onResize();
    if (this._model.selection.hasSelection) {
      // Update selection as dimensions have changed
      this._rectangleRenderer.updateSelection(this._model.selection);
    }

    this._glyphRenderer.setDimensions(this.dimensions);
    this._glyphRenderer.onResize();

    this._refreshCharAtlas();

    // Force a full refresh
    this._model.clear();
  }

  public onCharSizeChanged(): void {
    this.onResize(this._terminal.cols, this._terminal.rows);
  }

  public onBlur(): void {
    for (const l of this._renderLayers) {
      l.onBlur(this._terminal);
    }
  }

  public onFocus(): void {
    for (const l of this._renderLayers) {
      l.onFocus(this._terminal);
    }
  }

  public onSelectionChanged(start: [number, number] | undefined, end: [number, number] | undefined, columnSelectMode: boolean): void {
    for (const l of this._renderLayers) {
      l.onSelectionChanged(this._terminal, start, end, columnSelectMode);
    }

    this._updateSelectionModel(start, end, columnSelectMode);

    this._onRequestRedraw.fire({ start: 0, end: this._terminal.rows - 1 });
  }

  public onCursorMove(): void {
    for (const l of this._renderLayers) {
      l.onCursorMove(this._terminal);
    }
  }

  public onOptionsChanged(): void {
    for (const l of this._renderLayers) {
      l.onOptionsChanged(this._terminal);
    }
    this._updateDimensions();
    this._refreshCharAtlas();
  }

  /**
   * Refreshes the char atlas, aquiring a new one if necessary.
   * @param terminal The terminal.
   * @param colorSet The color set to use for the char atlas.
   */
  private _refreshCharAtlas(): void {
    if (this.dimensions.scaledCharWidth <= 0 && this.dimensions.scaledCharHeight <= 0) {
      // Mark as not attached so char atlas gets refreshed on next render
      this._isAttached = false;
      return;
    }

    const atlas = acquireCharAtlas(this._terminal, this._colors, this.dimensions.scaledCellWidth, this.dimensions.scaledCellHeight, this.dimensions.scaledCharWidth, this.dimensions.scaledCharHeight);
    if (!('getRasterizedGlyph' in atlas)) {
      throw new Error('The webgl renderer only works with the webgl char atlas');
    }
    this._charAtlas = atlas as WebglCharAtlas;
    this._charAtlas.warmUp();
    this._glyphRenderer.setAtlas(this._charAtlas);
  }

  public clearCharAtlas(): void {
    this._charAtlas?.clearTexture();
    this._model.clear();
    this._updateModel(0, this._terminal.rows - 1);
    this._onRequestRedraw.fire({ start: 0, end: this._terminal.rows - 1 });
  }

  public clear(): void {
    for (const l of this._renderLayers) {
      l.reset(this._terminal);
    }
  }

  public registerCharacterJoiner(handler: (text: string) => [number, number][]): number {
    return -1;
  }

  public deregisterCharacterJoiner(joinerId: number): boolean {
    return false;
  }

  public renderRows(start: number, end: number): void {
    if (!this._isAttached) {
      if (document.body.contains(this._core.screenElement!) && (this._core as any)._charSizeService.width && (this._core as any)._charSizeService.height) {
        this._updateDimensions();
        this._refreshCharAtlas();
        this._isAttached = true;
      } else {
        return;
      }
    }

    // Update render layers
    for (const l of this._renderLayers) {
      l.onGridChanged(this._terminal, start, end);
    }

    // Tell renderer the frame is beginning
    if (this._glyphRenderer.beginFrame()) {
      this._model.clear();
      this._updateSelectionModel(undefined, undefined);
    }

    // Update model to reflect what's drawn
    this._updateModel(start, end);

    // Render
    this._rectangleRenderer.render();
    this._glyphRenderer.render(this._model, this._model.selection.hasSelection);
  }

  private _updateModel(start: number, end: number): void {
    const terminal = this._core;
    let cell: ICellData = this._workCell;

    for (let y = start; y <= end; y++) {
      const row = y + terminal.buffer.ydisp;
      const line = terminal.buffer.lines.get(row)!;
      this._model.lineLengths[y] = 0;
      const joinedRanges = this._characterJoinerService.getJoinedCharacters(row);
      for (let x = 0; x < terminal.cols; x++) {
        line.loadCell(x, cell);

        // If true, indicates that the current character(s) to draw were joined.
        let isJoined = false;
        let lastCharX = x;

        // Process any joined character ranges as needed. Because of how the
        // ranges are produced, we know that they are valid for the characters
        // and attributes of our input.
        if (joinedRanges.length > 0 && x === joinedRanges[0][0]) {
          isJoined = true;
          const range = joinedRanges.shift()!;

          // We already know the exact start and end column of the joined range,
          // so we get the string and width representing it directly
          cell = new JoinedCellData(
            cell,
            line!.translateToString(true, range[0], range[1]),
            range[1] - range[0]
          );

          // Skip over the cells occupied by this range in the loop
          lastCharX = range[1] - 1;
        }

        const chars = cell.getChars();
        let code = cell.getCode();
        const i = ((y * terminal.cols) + x) * RENDER_MODEL_INDICIES_PER_CELL;

        if (code !== NULL_CELL_CODE) {
          this._model.lineLengths[y] = x + 1;
        }

        // Nothing has changed, no updates needed
        if (this._model.cells[i] === code &&
            this._model.cells[i + RENDER_MODEL_BG_OFFSET] === cell.bg &&
            this._model.cells[i + RENDER_MODEL_FG_OFFSET] === cell.fg) {
          continue;
        }

        // Flag combined chars with a bit mask so they're easily identifiable
        if (chars.length > 1) {
          code |= COMBINED_CHAR_BIT_MASK;
        }

        // Cache the results in the model
        this._model.cells[i] = code;
        this._model.cells[i + RENDER_MODEL_BG_OFFSET] = cell.bg;
        this._model.cells[i + RENDER_MODEL_FG_OFFSET] = cell.fg;

        this._glyphRenderer.updateCell(x, y, code, cell.bg, cell.fg, chars);

        if (isJoined) {
          // Restore work cell
          cell = this._workCell;

          // Null out non-first cells
          for (x++; x < lastCharX; x++) {
            const j = ((y * terminal.cols) + x) * RENDER_MODEL_INDICIES_PER_CELL;
            this._glyphRenderer.updateCell(x, y, NULL_CELL_CODE, 0, 0, NULL_CELL_CHAR);
            this._model.cells[j] = NULL_CELL_CODE;
            this._model.cells[j + RENDER_MODEL_BG_OFFSET] = this._workCell.bg;
            this._model.cells[j + RENDER_MODEL_FG_OFFSET] = this._workCell.fg;
          }
        }
      }
    }
    this._rectangleRenderer.updateBackgrounds(this._model);
    if (this._model.selection.hasSelection) {
      // Model could be updated but the selection is unchanged
      this._glyphRenderer.updateSelection(this._model);
    }
  }

  private _updateSelectionModel(start: [number, number] | undefined, end: [number, number] | undefined, columnSelectMode: boolean = false): void {
    const terminal = this._terminal;

    // Selection does not exist
    if (!start || !end || (start[0] === end[0] && start[1] === end[1])) {
      this._model.clearSelection();
      this._rectangleRenderer.updateSelection(this._model.selection);
      return;
    }

    // Translate from buffer position to viewport position
    const viewportStartRow = start[1] - terminal.buffer.active.viewportY;
    const viewportEndRow = end[1] - terminal.buffer.active.viewportY;
    const viewportCappedStartRow = Math.max(viewportStartRow, 0);
    const viewportCappedEndRow = Math.min(viewportEndRow, terminal.rows - 1);

    // No need to draw the selection
    if (viewportCappedStartRow >= terminal.rows || viewportCappedEndRow < 0) {
      this._model.clearSelection();
      this._rectangleRenderer.updateSelection(this._model.selection);
      return;
    }

    this._model.selection.hasSelection = true;
    this._model.selection.columnSelectMode = columnSelectMode;
    this._model.selection.viewportStartRow = viewportStartRow;
    this._model.selection.viewportEndRow = viewportEndRow;
    this._model.selection.viewportCappedStartRow = viewportCappedStartRow;
    this._model.selection.viewportCappedEndRow = viewportCappedEndRow;
    this._model.selection.startCol = start[0];
    this._model.selection.endCol = end[0];

    this._rectangleRenderer.updateSelection(this._model.selection);
  }

  /**
   * Recalculates the character and canvas dimensions.
   */
  private _updateDimensions(): void {
    // TODO: Acquire CharSizeService properly

    // Perform a new measure if the CharMeasure dimensions are not yet available
    if (!(this._core as any)._charSizeService.width || !(this._core as any)._charSizeService.height) {
      return;
    }

    // Calculate the scaled character width. Width is floored as it must be
    // drawn to an integer grid in order for the CharAtlas "stamps" to not be
    // blurry. When text is drawn to the grid not using the CharAtlas, it is
    // clipped to ensure there is no overlap with the next cell.

    // NOTE: ceil fixes sometime, floor does others :s

    this.dimensions.scaledCharWidth = Math.floor((this._core as any)._charSizeService.width * this._devicePixelRatio);

    // Calculate the scaled character height. Height is ceiled in case
    // devicePixelRatio is a floating point number in order to ensure there is
    // enough space to draw the character to the cell.
    this.dimensions.scaledCharHeight = Math.ceil((this._core as any)._charSizeService.height * this._devicePixelRatio);

    // Calculate the scaled cell height, if lineHeight is not 1 then the value
    // will be floored because since lineHeight can never be lower then 1, there
    // is a guarentee that the scaled line height will always be larger than
    // scaled char height.
    this.dimensions.scaledCellHeight = Math.floor(this.dimensions.scaledCharHeight * this._terminal.getOption('lineHeight'));

    // Calculate the y coordinate within a cell that text should draw from in
    // order to draw in the center of a cell.
    this.dimensions.scaledCharTop = this._terminal.getOption('lineHeight') === 1 ? 0 : Math.round((this.dimensions.scaledCellHeight - this.dimensions.scaledCharHeight) / 2);

    // Calculate the scaled cell width, taking the letterSpacing into account.
    this.dimensions.scaledCellWidth = this.dimensions.scaledCharWidth + Math.round(this._terminal.getOption('letterSpacing'));

    // Calculate the x coordinate with a cell that text should draw from in
    // order to draw in the center of a cell.
    this.dimensions.scaledCharLeft = Math.floor(this._terminal.getOption('letterSpacing') / 2);

    // Recalculate the canvas dimensions; scaled* define the actual number of
    // pixel in the canvas
    this.dimensions.scaledCanvasHeight = this._terminal.rows * this.dimensions.scaledCellHeight;
    this.dimensions.scaledCanvasWidth = this._terminal.cols * this.dimensions.scaledCellWidth;

    // The the size of the canvas on the page. It's very important that this
    // rounds to nearest integer and not ceils as browsers often set
    // window.devicePixelRatio as something like 1.100000023841858, when it's
    // actually 1.1. Ceiling causes blurriness as the backing canvas image is 1
    // pixel too large for the canvas element size.
    this.dimensions.canvasHeight = Math.round(this.dimensions.scaledCanvasHeight / this._devicePixelRatio);
    this.dimensions.canvasWidth = Math.round(this.dimensions.scaledCanvasWidth / this._devicePixelRatio);

    // this.dimensions.scaledCanvasHeight = this.dimensions.canvasHeight * devicePixelRatio;
    // this.dimensions.scaledCanvasWidth = this.dimensions.canvasWidth * devicePixelRatio;

    // Get the _actual_ dimensions of an individual cell. This needs to be
    // derived from the canvasWidth/Height calculated above which takes into
    // account window.devicePixelRatio. CharMeasure.width/height by itself is
    // insufficient when the page is not at 100% zoom level as CharMeasure is
    // measured in CSS pixels, but the actual char size on the canvas can
    // differ.
    // this.dimensions.actualCellHeight = this.dimensions.canvasHeight / this._terminal.rows;
    // this.dimensions.actualCellWidth = this.dimensions.canvasWidth / this._terminal.cols;

    // This fixes 110% and 125%, not 150% or 175% though
    this.dimensions.actualCellHeight = this.dimensions.scaledCellHeight / this._devicePixelRatio;
    this.dimensions.actualCellWidth = this.dimensions.scaledCellWidth / this._devicePixelRatio;
  }
}

// TODO: Share impl with core
export class JoinedCellData extends AttributeData implements ICellData {
  private _width: number;
  // .content carries no meaning for joined CellData, simply nullify it
  // thus we have to overload all other .content accessors
  public content: number = 0;
  public fg: number;
  public bg: number;
  public combinedData: string = '';

  constructor(firstCell: ICellData, chars: string, width: number) {
    super();
    this.fg = firstCell.fg;
    this.bg = firstCell.bg;
    this.combinedData = chars;
    this._width = width;
  }

  public isCombined(): number {
    // always mark joined cell data as combined
    return Content.IS_COMBINED_MASK;
  }

  public getWidth(): number {
    return this._width;
  }

  public getChars(): string {
    return this.combinedData;
  }

  public getCode(): number {
    // code always gets the highest possible fake codepoint (read as -1)
    // this is needed as code is used by caches as identifier
    return 0x1FFFFF;
  }

  public setFromCharData(value: CharData): void {
    throw new Error('not implemented');
  }

  public getAsCharData(): CharData {
    return [this.fg, this.getChars(), this.getWidth(), this.getCode()];
  }
}<|MERGE_RESOLUTION|>--- conflicted
+++ resolved
@@ -60,11 +60,7 @@
 
     this._renderLayers = [
       new LinkRenderLayer(this._core.screenElement!, 2, this._colors, this._core),
-<<<<<<< HEAD
       new CursorRenderLayer(_terminal, this._core.screenElement!, 3, this._colors, this._onRequestRedraw)
-=======
-      new CursorRenderLayer(this._core.screenElement!, 3, this._colors, this._core, this._onRequestRedraw)
->>>>>>> 4222dfb6
     ];
     this.dimensions = {
       scaledCharWidth: 0,
