/**
 * Copyright (c) 2019 The xterm.js authors. All rights reserved.
 * @license MIT
 */

import * as puppeteer from 'puppeteer';
import { assert } from 'chai';
import { ITerminalOptions } from 'xterm';

const APP = 'http://127.0.0.1:3000/test';

let browser: puppeteer.Browser;
let page: puppeteer.Page;
const width = 800;
const height = 600;

describe('WebLinksAddon', () => {
  before(async function (): Promise<any> {
    this.timeout(10000);
    browser = await puppeteer.launch({
      headless: process.argv.indexOf('--headless') !== -1,
      args: [`--window-size=${width},${height}`, `--no-sandbox`]
    });
    page = (await browser.pages())[0];
    await page.setViewport({ width, height });
  });

  after(async () => {
    await browser.close();
  });

  beforeEach(async function (): Promise<any> {
    this.timeout(5000);
    await page.goto(APP);
  });

  it('.com', async function (): Promise<any> {
    this.timeout(20000);
    await testHostName('foo.com');
  });

  it('.com.au', async function (): Promise<any> {
    this.timeout(20000);
    await testHostName('foo.com.au');
  });

  it('.io', async function (): Promise<any> {
    this.timeout(20000);
    await testHostName('foo.io');
  });
});

async function testHostName(hostname: string): Promise<void> {
  await openTerminal({ rendererType: 'dom', cols: 40 });
  await page.evaluate(`window.term.loadAddon(new window.WebLinksAddon())`);
<<<<<<< HEAD
  await page.evaluate(`
    window.term.writeln('  http://${hostname}  ');
    window.term.writeln('  http://${hostname}/a~b#c~d?e~f  ');
    window.term.writeln('  http://${hostname}/colon:test  ');
    window.term.writeln('  http://${hostname}/colon:test:  ');
    window.term.writeln('"http://${hostname}/"');
    window.term.writeln('\\'http://${hostname}/\\'');
    window.term.writeln('http://${hostname}/subpath/+/id');
    window.term.writeln('http://${hostname}/subpath/subpath2/subpath3/subpath4/subpath5/+/id');
  `);
  assert.equal(await getLinkAtCell(3, 1), `http://${hostname}`);
  assert.equal(await getLinkAtCell(3, 2), `http://${hostname}/a~b#c~d?e~f`);
  assert.equal(await getLinkAtCell(3, 3), `http://${hostname}/colon:test`);
  assert.equal(await getLinkAtCell(3, 4), `http://${hostname}/colon:test`);
  assert.equal(await getLinkAtCell(2, 5), `http://${hostname}/`);
  assert.equal(await getLinkAtCell(2, 6), `http://${hostname}/`);
  assert.equal(await getLinkAtCell(1, 7), `http://${hostname}/subpath/+/id`);
  assert.equal(await getLinkAtCell(1, 8) + await getLinkAtCell(1, 9), `http://${hostname}/subpath/subpath2/subpath3/subpath4/subpath5/+/id`);
=======
  const data = `  http://${hostname}  \\r\\n` +
    `  http://${hostname}/a~b#c~d?e~f  \\r\\n` +
    `  http://${hostname}/colon:test  \\r\\n` +
    `  http://${hostname}/colon:test:  \\r\\n` +
    `"http://${hostname}/"\\r\\n` +
    `\\'http://${hostname}/\\'\\r\\n` +
    `http://${hostname}/subpath/+/id`;
  await writeSync(page, data);
  await pollForLinkAtCell(3, 1, `http://${hostname}`);
  await pollForLinkAtCell(3, 2, `http://${hostname}/a~b#c~d?e~f`);
  await pollForLinkAtCell(3, 3, `http://${hostname}/colon:test`);
  await pollForLinkAtCell(3, 4, `http://${hostname}/colon:test`);
  await pollForLinkAtCell(2, 5, `http://${hostname}/`);
  await pollForLinkAtCell(2, 6, `http://${hostname}/`);
  await pollForLinkAtCell(1, 7, `http://${hostname}/subpath/+/id`);
>>>>>>> 22acf1ec
}

async function openTerminal(options: ITerminalOptions = {}): Promise<void> {
  await page.evaluate(`window.term = new Terminal(${JSON.stringify(options)})`);
  await page.evaluate(`window.term.open(document.querySelector('#terminal-container'))`);
  if (options.rendererType === 'dom') {
    await page.waitForSelector('.xterm-rows');
  } else {
    await page.waitForSelector('.xterm-text-layer');
  }
}

async function pollForLinkAtCell(col: number, row: number, value: string): Promise<void> {
  const rowSelector = `.xterm-rows > :nth-child(${row})`;
  // Ensure the hover element exists before trying to hover it
  await pollFor(page, `!!document.querySelector('${rowSelector} > :nth-child(${col})')`, true);
  await pollFor(page, `document.querySelectorAll('${rowSelector} > span[style]').length >= ${value.length}`, true, async () => page.hover(`${rowSelector} > :nth-child(${col})`));
  assert.equal(await page.evaluate(`Array.prototype.reduce.call(document.querySelectorAll('${rowSelector} > span[style]'), (a, b) => a + b.textContent, '');`), value);
}

async function pollFor(page: puppeteer.Page, fn: string, val: any, preFn?: () => Promise<void>): Promise<void> {
  if (preFn) {
    await preFn();
  }
  const result = await page.evaluate(fn);
  if (result !== val) {
    return new Promise<void>(r => {
      setTimeout(() => r(pollFor(page, fn, val, preFn)), 10);
    });
  }
}

async function writeSync(page: puppeteer.Page, data: string): Promise<void> {
  await page.evaluate(`
    window.ready = false;
    window.term.write('${data}', () => window.ready = true);
  `);
  await pollFor(page, 'window.ready', true);
}<|MERGE_RESOLUTION|>--- conflicted
+++ resolved
@@ -53,26 +53,6 @@
 async function testHostName(hostname: string): Promise<void> {
   await openTerminal({ rendererType: 'dom', cols: 40 });
   await page.evaluate(`window.term.loadAddon(new window.WebLinksAddon())`);
-<<<<<<< HEAD
-  await page.evaluate(`
-    window.term.writeln('  http://${hostname}  ');
-    window.term.writeln('  http://${hostname}/a~b#c~d?e~f  ');
-    window.term.writeln('  http://${hostname}/colon:test  ');
-    window.term.writeln('  http://${hostname}/colon:test:  ');
-    window.term.writeln('"http://${hostname}/"');
-    window.term.writeln('\\'http://${hostname}/\\'');
-    window.term.writeln('http://${hostname}/subpath/+/id');
-    window.term.writeln('http://${hostname}/subpath/subpath2/subpath3/subpath4/subpath5/+/id');
-  `);
-  assert.equal(await getLinkAtCell(3, 1), `http://${hostname}`);
-  assert.equal(await getLinkAtCell(3, 2), `http://${hostname}/a~b#c~d?e~f`);
-  assert.equal(await getLinkAtCell(3, 3), `http://${hostname}/colon:test`);
-  assert.equal(await getLinkAtCell(3, 4), `http://${hostname}/colon:test`);
-  assert.equal(await getLinkAtCell(2, 5), `http://${hostname}/`);
-  assert.equal(await getLinkAtCell(2, 6), `http://${hostname}/`);
-  assert.equal(await getLinkAtCell(1, 7), `http://${hostname}/subpath/+/id`);
-  assert.equal(await getLinkAtCell(1, 8) + await getLinkAtCell(1, 9), `http://${hostname}/subpath/subpath2/subpath3/subpath4/subpath5/+/id`);
-=======
   const data = `  http://${hostname}  \\r\\n` +
     `  http://${hostname}/a~b#c~d?e~f  \\r\\n` +
     `  http://${hostname}/colon:test  \\r\\n` +
@@ -88,7 +68,6 @@
   await pollForLinkAtCell(2, 5, `http://${hostname}/`);
   await pollForLinkAtCell(2, 6, `http://${hostname}/`);
   await pollForLinkAtCell(1, 7, `http://${hostname}/subpath/+/id`);
->>>>>>> 22acf1ec
 }
 
 async function openTerminal(options: ITerminalOptions = {}): Promise<void> {
