/**
 * Copyright (c) 2017 The xterm.js authors. All rights reserved.
 * @license MIT
 */

import { Terminal, IDisposable, ITerminalAddon, ISelectionPosition, IDecoration } from 'xterm';
import { EventEmitter } from 'common/EventEmitter';

export interface ISearchOptions {
  regex?: boolean;
  wholeWord?: boolean;
  caseSensitive?: boolean;
  incremental?: boolean;
  decorations?: ISearchDecorationOptions;
  noScroll?: boolean;
}

interface ISearchDecorationOptions {
  matchBackground?: string;
  matchBorder?: string;
  matchOverviewRuler: string;
  activeMatchBackground?: string;
  activeMatchBorder?: string;
  activeMatchColorOverviewRuler: string;
}

export interface ISearchPosition {
  startCol: number;
  startRow: number;
}

export interface ISearchResult {
  term: string;
  col: number;
  row: number;
  size: number;
}

type LineCacheEntry = [
  /**
   * The string representation of a line (as opposed to the buffer cell representation).
   */
  lineAsString: string,
  /**
   * The offsets where each line starts when the entry describes a wrapped line.
   */
  lineOffsets: number[]
];

const NON_WORD_CHARACTERS = ' ~!@#$%^&*()+`-=[]{}|\\;:"\',./<>?';
const LINES_CACHE_TIME_TO_LIVE = 15 * 1000; // 15 secs

export class SearchAddon implements ITerminalAddon {
  private _terminal: Terminal | undefined;
  private _cachedSearchTerm: string | undefined;
  private _selectedDecoration: IDecoration | undefined;
  private _resultDecorations: Map<number, IDecoration[]> | undefined;
  private _searchResults:  Map<string, ISearchResult> | undefined;
  private _onDataDisposable: IDisposable | undefined;
  private _onResizeDisposable: IDisposable | undefined;
  private _lastSearchOptions: ISearchOptions | undefined;
  private _highlightTimeout: number | undefined;
  /**
   * translateBufferLineToStringWithWrap is a fairly expensive call.
   * We memoize the calls into an array that has a time based ttl.
   * _linesCache is also invalidated when the terminal cursor moves.
   */
  private _linesCache: LineCacheEntry[] | undefined;
  private _linesCacheTimeoutId = 0;
  private _cursorMoveListener: IDisposable | undefined;
  private _resizeListener: IDisposable | undefined;

  private _resultIndex: number | undefined;

  private readonly _onDidChangeResults = new EventEmitter<{resultIndex: number, resultCount: number} | undefined>();
  public readonly onDidChangeResults = this._onDidChangeResults.event;

  public activate(terminal: Terminal): void {
    this._terminal = terminal;
    this._onDataDisposable = this._terminal.onData(() => this._updateMatches());
    this._onResizeDisposable = this._terminal.onResize(() => this._updateMatches());
  }

  private _updateMatches(): void {
    if (this._highlightTimeout) {
      window.clearTimeout(this._highlightTimeout);
    }
    if (this._cachedSearchTerm && this._lastSearchOptions?.decorations) {
      this._highlightTimeout = setTimeout(() => {
        this.findPrevious(this._cachedSearchTerm!,  { ...this._lastSearchOptions, incremental: true, noScroll: true });
        this._onDidChangeResults.fire({ resultIndex: this._searchResults ? this._searchResults.size - 1 : -1, resultCount: this._searchResults ? this._searchResults.size : -1 });
      }, 200);
    }
  }

  public dispose(): void {
    this.clearDecorations();
    this._onDataDisposable?.dispose();
    this._onResizeDisposable?.dispose();
  }

  public clearDecorations(retainCachedSearchTerm?: boolean): void {
    this._selectedDecoration?.dispose();
    this._searchResults?.clear();
    this._resultDecorations?.forEach(decorations => {
      for (const d of decorations) {
        d.dispose();
      }
    });
    this._resultDecorations?.clear();
    this._searchResults = undefined;
    this._resultDecorations = undefined;
    if (!retainCachedSearchTerm) {
      this._cachedSearchTerm = undefined;
    }
  }

  /**
   * Find the next instance of the term, then scroll to and select it. If it
   * doesn't exist, do nothing.
   * @param term The search term.
   * @param searchOptions Search options.
   * @return Whether a result was found.
   */
  public findNext(term: string, searchOptions?: ISearchOptions): boolean {
    if (!this._terminal) {
      throw new Error('Cannot use addon until it has been loaded');
    }
    this._lastSearchOptions = searchOptions;
    if (searchOptions?.decorations) {
      if (this._resultIndex !== undefined || this._cachedSearchTerm && term !== this._cachedSearchTerm) {
        this._highlightAllMatches(term, searchOptions);
      }
    }
    return this._fireResults(term, this._findNextAndSelect(term, searchOptions), searchOptions);
  }

  private _highlightAllMatches(term: string, searchOptions: ISearchOptions): void {
    if (!this._terminal) {
      throw new Error('Cannot use addon until it has been loaded');
    }
    if (!term || term.length === 0) {
      this.clearDecorations();
      return;
    }
    searchOptions = searchOptions || {};

    // new search, clear out the old decorations
    this.clearDecorations(true);
    this._searchResults = new Map<string, ISearchResult>();
    this._resultDecorations = new Map<number, IDecoration[]>();
    const resultDecorations = this._resultDecorations;
    let result = this._find(term, 0, 0, searchOptions);
    while (result && !this._searchResults.get(`${result.row}-${result.col}`)) {
      this._searchResults.set(`${result.row}-${result.col}`, result);
      result = this._find(
        term,
        result.col + result.term.length >= this._terminal.cols ? result.row + 1 : result.row,
        result.col + result.term.length >= this._terminal.cols ? 0 : result.col + 1,
        searchOptions
      );
      if (this._searchResults.size > 1000) {
        this.clearDecorations();
        this._resultIndex = undefined;
        return;
      }
    }
    this._searchResults.forEach(result => {
      const resultDecoration = this._createResultDecoration(result, searchOptions.decorations!);
      if (resultDecoration) {
        const decorationsForLine = resultDecorations.get(resultDecoration.marker.line) || [];
        decorationsForLine.push(resultDecoration);
        resultDecorations.set(resultDecoration.marker.line, decorationsForLine);
      }
    });
  }

  private _find(term: string, startRow: number, startCol: number, searchOptions?: ISearchOptions): ISearchResult | undefined {
    if (!this._terminal || !term || term.length === 0) {
      this._terminal?.clearSelection();
      this.clearDecorations();
      return undefined;
    }
    if (startCol > this._terminal.cols) {
      throw new Error(`Invalid col: ${startCol} to search in terminal of ${this._terminal.cols} cols`);
    }

    let result: ISearchResult | undefined = undefined;

    this._initLinesCache();

    const searchPosition: ISearchPosition = {
      startRow,
      startCol
    };

    // Search startRow
    result = this._findInLine(term, searchPosition, searchOptions);
    // Search from startRow + 1 to end
    if (!result) {

      for (let y = startRow + 1; y < this._terminal.buffer.active.baseY + this._terminal.rows; y++) {
        searchPosition.startRow = y;
        searchPosition.startCol = 0;
        // If the current line is wrapped line, increase index of column to ignore the previous scan
        // Otherwise, reset beginning column index to zero with set new unwrapped line index
        result = this._findInLine(term, searchPosition, searchOptions);
        if (result) {
          break;
        }
      }
    }
    return result;
  }

  private _findNextAndSelect(term: string, searchOptions?: ISearchOptions): boolean {
    if (!this._terminal || !term || term.length === 0) {
      this._terminal?.clearSelection();
      this.clearDecorations();
      this._cachedSearchTerm = undefined;
      this._resultIndex = -1;
      return false;
    }

    if (this._cachedSearchTerm !== term) {
      this._resultIndex = undefined;
      this._terminal.clearSelection();
    }

    let startCol = 0;
    let startRow = 0;
    let currentSelection: ISelectionPosition | undefined;
    if (this._terminal.hasSelection()) {
      const incremental = searchOptions ? searchOptions.incremental : false;
      // Start from the selection end if there is a selection
      // For incremental search, use existing row
      currentSelection = this._terminal.getSelectionPosition()!;
      startRow = incremental ? currentSelection.startRow : currentSelection.endRow;
      startCol = incremental ? currentSelection.startColumn : currentSelection.endColumn;
    }

    this._initLinesCache();

    const searchPosition: ISearchPosition = {
      startRow,
      startCol
    };

    // Search startRow
    let result = this._findInLine(term, searchPosition, searchOptions);
    // Search from startRow + 1 to end
    if (!result) {

      for (let y = startRow + 1; y < this._terminal.buffer.active.baseY + this._terminal.rows; y++) {
        searchPosition.startRow = y;
        searchPosition.startCol = 0;
        // If the current line is wrapped line, increase index of column to ignore the previous scan
        // Otherwise, reset beginning column index to zero with set new unwrapped line index
        result = this._findInLine(term, searchPosition, searchOptions);
        if (result) {
          break;
        }
      }
    }
    // If we hit the bottom and didn't search from the very top wrap back up
    if (!result && startRow !== 0) {
      for (let y = 0; y < startRow; y++) {
        searchPosition.startRow = y;
        searchPosition.startCol = 0;
        result = this._findInLine(term, searchPosition, searchOptions);
        if (result) {
          break;
        }
      }
    }

    // If there is only one result, wrap back and return selection if it exists.
    if (!result && currentSelection) {
      searchPosition.startRow = currentSelection.startRow;
      searchPosition.startCol = 0;
      result = this._findInLine(term, searchPosition, searchOptions);
    }

    if (this._searchResults) {
      if (this._resultIndex === undefined) {
        this._resultIndex = 0;
      } else {
        this._resultIndex++;
        if (this._resultIndex >= this._searchResults.size) {
          this._resultIndex = 0;
        }
      }
    }
    // Set selection and scroll if a result was found
    return this._selectResult(result, searchOptions?.decorations, searchOptions?.noScroll);
  }
  /**
   * Find the previous instance of the term, then scroll to and select it. If it
   * doesn't exist, do nothing.
   * @param term The search term.
   * @param searchOptions Search options.
   * @return Whether a result was found.
   */
  public findPrevious(term: string, searchOptions?: ISearchOptions): boolean {
    if (!this._terminal) {
      throw new Error('Cannot use addon until it has been loaded');
    }
    this._lastSearchOptions = searchOptions;
    if (searchOptions?.decorations && (this._resultIndex !== undefined || term !== this._cachedSearchTerm)) {
      this._highlightAllMatches(term, searchOptions);
    }
    return this._fireResults(term, this._findPreviousAndSelect(term, searchOptions), searchOptions);
  }

  private _fireResults(term: string, found: boolean, searchOptions?: ISearchOptions): boolean {
    if (searchOptions?.decorations) {
      if (found && this._resultIndex !== undefined && this._searchResults?.size) {
        this._onDidChangeResults.fire({ resultIndex: this._resultIndex, resultCount: this._searchResults.size });
      } else if (this._resultIndex === -1) {
        this._onDidChangeResults.fire({ resultIndex: -1, resultCount: -1 });
      } else {
        this._onDidChangeResults.fire(undefined);
      }
    }
    this._cachedSearchTerm = term;
    return found;
  }

  private _findPreviousAndSelect(term: string, searchOptions?: ISearchOptions): boolean {
    if (!this._terminal) {
      throw new Error('Cannot use addon until it has been loaded');
    }
    let result: ISearchResult | undefined;
    if (!this._terminal || !term || term.length === 0) {
      result = undefined;
      this._terminal?.clearSelection();
      this.clearDecorations();
      this._resultIndex = -1;
      return false;
    }

    if (this._cachedSearchTerm !== term) {
      this._resultIndex = undefined;
      this._terminal.clearSelection();
    }

    let startRow = this._terminal.buffer.active.baseY + this._terminal.rows;
    let startCol = this._terminal.cols;
    const isReverseSearch = true;

    const incremental = searchOptions ? searchOptions.incremental : false;
    let currentSelection: ISelectionPosition | undefined;
    if (this._terminal.hasSelection()) {
      currentSelection = this._terminal.getSelectionPosition()!;
      // Start from selection start if there is a selection
      startRow = currentSelection.startRow;
      startCol = currentSelection.startColumn;
    }

    this._initLinesCache();
    const searchPosition: ISearchPosition = {
      startRow,
      startCol
    };

    if (incremental) {
      // Try to expand selection to right first.
      result = this._findInLine(term, searchPosition, searchOptions, false);
      const isOldResultHighlighted = result && result.row === startRow && result.col === startCol;
      if (!isOldResultHighlighted) {
        // If selection was not able to be expanded to the right, then try reverse search
        if (currentSelection) {
          searchPosition.startRow = currentSelection.endRow;
          searchPosition.startCol = currentSelection.endColumn;
        }
        result = this._findInLine(term, searchPosition, searchOptions, true);
      }
    } else {
      result = this._findInLine(term, searchPosition, searchOptions, isReverseSearch);
    }

    // Search from startRow - 1 to top
    if (!result) {
      searchPosition.startCol = Math.max(searchPosition.startCol, this._terminal.cols);
      for (let y = startRow - 1; y >= 0; y--) {
        searchPosition.startRow = y;
        result = this._findInLine(term, searchPosition, searchOptions, isReverseSearch);
        if (result) {
          break;
        }
      }
    }
    // If we hit the top and didn't search from the very bottom wrap back down
    if (!result && startRow !== (this._terminal.buffer.active.baseY + this._terminal.rows)) {
      for (let y = (this._terminal.buffer.active.baseY + this._terminal.rows); y >= startRow; y--) {
        searchPosition.startRow = y;
        result = this._findInLine(term, searchPosition, searchOptions, isReverseSearch);
        if (result) {
          break;
        }
      }
    }

    if (this._searchResults) {
      if (this._resultIndex === undefined || this._resultIndex < 0) {
        this._resultIndex = this._searchResults?.size - 1;
      } else {
        this._resultIndex--;
        if (this._resultIndex === -1) {
          this._resultIndex = this._searchResults?.size - 1;
        }
      }
    }

    // If there is only one result, return true.
    if (!result && currentSelection) return true;

    // Set selection and scroll if a result was found
    return this._selectResult(result, searchOptions?.decorations, searchOptions?.noScroll);
  }

  /**
   * Sets up a line cache with a ttl
   */
  private _initLinesCache(): void {
    const terminal = this._terminal!;
    if (!this._linesCache) {
      this._linesCache = new Array(terminal.buffer.active.length);
      this._cursorMoveListener = terminal.onCursorMove(() => this._destroyLinesCache());
      this._resizeListener = terminal.onResize(() => this._destroyLinesCache());
    }

    window.clearTimeout(this._linesCacheTimeoutId);
    this._linesCacheTimeoutId = window.setTimeout(() => this._destroyLinesCache(), LINES_CACHE_TIME_TO_LIVE);
  }

  private _destroyLinesCache(): void {
    this._linesCache = undefined;
    if (this._cursorMoveListener) {
      this._cursorMoveListener.dispose();
      this._cursorMoveListener = undefined;
    }
    if (this._resizeListener) {
      this._resizeListener.dispose();
      this._resizeListener = undefined;
    }
    if (this._linesCacheTimeoutId) {
      window.clearTimeout(this._linesCacheTimeoutId);
      this._linesCacheTimeoutId = 0;
    }
  }

  /**
   * A found substring is a whole word if it doesn't have an alphanumeric character directly adjacent to it.
   * @param searchIndex starting indext of the potential whole word substring
   * @param line entire string in which the potential whole word was found
   * @param term the substring that starts at searchIndex
   */
  private _isWholeWord(searchIndex: number, line: string, term: string): boolean {
    return ((searchIndex === 0) || (NON_WORD_CHARACTERS.includes(line[searchIndex - 1]))) &&
      (((searchIndex + term.length) === line.length) || (NON_WORD_CHARACTERS.includes(line[searchIndex + term.length])));
  }

  /**
   * Searches a line for a search term. Takes the provided terminal line and searches the text line, which may contain
   * subsequent terminal lines if the text is wrapped. If the provided line number is part of a wrapped text line that
   * started on an earlier line then it is skipped since it will be properly searched when the terminal line that the
   * text starts on is searched.
   * @param term The search term.
   * @param position The position to start the search.
   * @param searchOptions Search options.
   * @param isReverseSearch Whether the search should start from the right side of the terminal and search to the left.
   * @return The search result if it was found.
   */
  protected _findInLine(term: string, searchPosition: ISearchPosition, searchOptions: ISearchOptions = {}, isReverseSearch: boolean = false): ISearchResult | undefined {
    const terminal = this._terminal!;
    const row = searchPosition.startRow;
    const col = searchPosition.startCol;

    // Ignore wrapped lines, only consider on unwrapped line (first row of command string).
    const firstLine = terminal.buffer.active.getLine(row);
    if (firstLine?.isWrapped) {
      if (isReverseSearch) {
        searchPosition.startCol += terminal.cols;
        return;
      }

      // This will iterate until we find the line start.
      // When we find it, we will search using the calculated start column.
      searchPosition.startRow--;
      searchPosition.startCol += terminal.cols;
      return this._findInLine(term, searchPosition, searchOptions);
    }
    let cache = this._linesCache?.[row];
    if (!cache) {
      cache = this._translateBufferLineToStringWithWrap(row, true);
      if (this._linesCache) {
        this._linesCache[row] = cache;
      }
    }
    const [stringLine, offsets] = cache;

    const offset = this._bufferColsToStringOffset(row, col);
    const searchTerm = searchOptions.caseSensitive ? term : term.toLowerCase();
    const searchStringLine = searchOptions.caseSensitive ? stringLine : stringLine.toLowerCase();

    let resultIndex = -1;
    if (searchOptions.regex) {
      const searchRegex = RegExp(searchTerm, 'g');
      let foundTerm: RegExpExecArray | null;
      if (isReverseSearch) {
        // This loop will get the resultIndex of the _last_ regex match in the range 0..offset
        while (foundTerm = searchRegex.exec(searchStringLine.slice(0, offset))) {
          resultIndex = searchRegex.lastIndex - foundTerm[0].length;
          term = foundTerm[0];
          searchRegex.lastIndex -= (term.length - 1);
        }
      } else {
        foundTerm = searchRegex.exec(searchStringLine.slice(offset));
        if (foundTerm && foundTerm[0].length > 0) {
          resultIndex = offset + (searchRegex.lastIndex - foundTerm[0].length);
          term = foundTerm[0];
        }
      }
    } else {
      if (isReverseSearch) {
        if (offset - searchTerm.length >= 0) {
          resultIndex = searchStringLine.lastIndexOf(searchTerm, offset - searchTerm.length);
        }
      } else {
        resultIndex = searchStringLine.indexOf(searchTerm, offset);
      }
    }

    if (resultIndex >= 0) {
      if (searchOptions.wholeWord && !this._isWholeWord(resultIndex, searchStringLine, term)) {
        return;
      }

      // Adjust the row number and search index if needed since a "line" of text can span multiple rows
      let startRowOffset = 0;
      while (startRowOffset < offsets.length - 1 && resultIndex >= offsets[startRowOffset + 1]) {
        startRowOffset++;
      }
      let endRowOffset = startRowOffset;
      while (endRowOffset < offsets.length - 1 && resultIndex + term.length >= offsets[endRowOffset + 1]) {
        endRowOffset++;
      }
      const startColOffset = resultIndex - offsets[startRowOffset];
      const endColOffset = resultIndex + term.length - offsets[endRowOffset];
      const startColIndex = this._stringLengthToBufferSize(row + startRowOffset, startColOffset);
      const endColIndex = this._stringLengthToBufferSize(row + endRowOffset, endColOffset);
      const size = endColIndex - startColIndex + terminal.cols * (endRowOffset - startRowOffset);

      return {
        term,
        col: startColIndex,
        row: row + startRowOffset,
        size
      };
    }
  }

  private _stringLengthToBufferSize(row: number, offset: number): number {
    const line = this._terminal!.buffer.active.getLine(row);
    if (!line) {
      return 0;
    }
    for (let i = 0; i < offset; i++) {
      const cell = line.getCell(i);
      if (!cell) {
        break;
      }
      // Adjust the searchIndex to normalize emoji into single chars
      const char = cell.getChars();
      if (char.length > 1) {
        offset -= char.length - 1;
      }
      // Adjust the searchIndex for empty characters following wide unicode
      // chars (eg. CJK)
      const nextCell = line.getCell(i + 1);
      if (nextCell && nextCell.getWidth() === 0) {
        offset++;
      }
    }
    return offset;
  }

  private _bufferColsToStringOffset(startRow: number, cols: number): number {
    const terminal = this._terminal!;
    let lineIndex = startRow;
    let offset = 0;
    let line = terminal.buffer.active.getLine(lineIndex);
    while (cols > 0 && line) {
      for (let i = 0; i < cols && i < terminal.cols; i++) {
        const cell = line.getCell(i);
        if (!cell) {
          break;
        }
        if (cell.getWidth()) {
          offset += cell.getChars().length;
        }
      }
      lineIndex++;
      line = terminal.buffer.active.getLine(lineIndex);
      if (line && !line.isWrapped) {
        break;
      }
      cols -= terminal.cols;
    }
    return offset;
  }

  /**
   * Translates a buffer line to a string, including subsequent lines if they are wraps.
   * Wide characters will count as two columns in the resulting string. This
   * function is useful for getting the actual text underneath the raw selection
   * position.
   * @param line The line being translated.
   * @param trimRight Whether to trim whitespace to the right.
   */
  private _translateBufferLineToStringWithWrap(lineIndex: number, trimRight: boolean): LineCacheEntry {
    const terminal = this._terminal!;
    const strings = [];
    const lineOffsets = [0];
    let line = terminal.buffer.active.getLine(lineIndex);
    while (line) {
      const nextLine = terminal.buffer.active.getLine(lineIndex + 1);
      const lineWrapsToNext = nextLine ? nextLine.isWrapped : false;
      let string = line.translateToString(!lineWrapsToNext && trimRight);
      if (lineWrapsToNext && nextLine) {
        const lastCell = line.getCell(line.length - 1);
        const lastCellIsNull = lastCell && lastCell.getCode() === 0 && lastCell.getWidth() === 1;
        // a wide character wrapped to the next line
        if (lastCellIsNull && nextLine.getCell(0)?.getWidth() === 2) {
          string = string.slice(0, -1);
        }
      }
      strings.push(string);
      if (lineWrapsToNext) {
        lineOffsets.push(lineOffsets[lineOffsets.length - 1] + string.length);
      } else {
        break;
      }
      lineIndex++;
      line = nextLine;
    }
    return [strings.join(''), lineOffsets];
  }

  /**
   * Selects and scrolls to a result.
   * @param result The result to select.
   * @return Whether a result was selected.
   */
  private _selectResult(result: ISearchResult | undefined, options?: ISearchDecorationOptions, noScroll?: boolean): boolean {
    const terminal = this._terminal!;
    this._selectedDecoration?.dispose();
    if (!result) {
      terminal.clearSelection();
      return false;
    }
    terminal.select(result.col, result.row, result.size);
    if (options) {
      const marker = terminal.registerMarker(-terminal.buffer.active.baseY - terminal.buffer.active.cursorY + result.row);
      if (marker) {
        this._selectedDecoration = terminal.registerDecoration({
          marker,
          x: result.col,
          width: result.size,
          backgroundColor: options.activeMatchBackground,
          overviewRulerOptions: {
            color: options.activeMatchColorOverviewRuler
          }
        });
        this._selectedDecoration?.onRender((e) => this._applyStyles(e, options.activeMatchBorder));
        this._selectedDecoration?.onDispose(() => marker.dispose());
      }
    }

    if (!noScroll) {
    // If it is not in the viewport then we scroll else it just gets selected
      if (result.row >= (terminal.buffer.active.viewportY + terminal.rows) || result.row < terminal.buffer.active.viewportY) {
        let scroll = result.row - terminal.buffer.active.viewportY;
        scroll -= Math.floor(terminal.rows / 2);
        terminal.scrollLines(scroll);
      }
    }
    return true;
  }

  /**
   * Applies styles to the decoration when it is rendered
   * @param element the decoration's element
   * @param backgroundColor the background color to apply
   * @param borderColor the border color to apply
   * @returns
   */
  private _applyStyles(element: HTMLElement, borderColor: string | undefined): void {
    if (element.clientWidth <= 0) {
      return;
    }
    if (!element.classList.contains('xterm-find-result-decoration')) {
      element.classList.add('xterm-find-result-decoration');
      if (borderColor) {
        element.style.outline = `1px solid ${borderColor}`;
      }
    }
  }

  /**
   * Creates a decoration for the result and applies styles
   * @param result the search result for which to create the decoration
   * @param options the options for the decoration
   * @returns the {@link IDecoration} or undefined if the marker has already been disposed of
   */
  private _createResultDecoration(result: ISearchResult, options: ISearchDecorationOptions): IDecoration | undefined {
    const terminal = this._terminal!;
    const marker = terminal.registerMarker(-terminal.buffer.active.baseY - terminal.buffer.active.cursorY + result.row);
<<<<<<< HEAD
    if (!marker) {
=======
    if (!marker || !options?.matchOverviewRuler) {
>>>>>>> 56c7c5c4
      return undefined;
    }
    const findResultDecoration = terminal.registerDecoration({
      marker,
      x: result.col,
      width: result.size,
      backgroundColor: options.matchBackground,
      overviewRulerOptions: this._resultDecorations?.get(marker.line) ? undefined : {
<<<<<<< HEAD
        color: options.matchOverviewRuler,
        position: 'center'
      }
    });
    findResultDecoration?.onRender((e) => this._applyStyles(e, options.matchBorder));
=======
        color: options.matchOverviewRuler, position: 'center'
      }
    });
    findResultDecoration?.onRender((e) => this._applyStyles(e, options.matchBackground, options.matchBorder));
>>>>>>> 56c7c5c4
    findResultDecoration?.onDispose(() => marker.dispose());
    return findResultDecoration;
  }
}<|MERGE_RESOLUTION|>--- conflicted
+++ resolved
@@ -717,11 +717,7 @@
   private _createResultDecoration(result: ISearchResult, options: ISearchDecorationOptions): IDecoration | undefined {
     const terminal = this._terminal!;
     const marker = terminal.registerMarker(-terminal.buffer.active.baseY - terminal.buffer.active.cursorY + result.row);
-<<<<<<< HEAD
     if (!marker) {
-=======
-    if (!marker || !options?.matchOverviewRuler) {
->>>>>>> 56c7c5c4
       return undefined;
     }
     const findResultDecoration = terminal.registerDecoration({
@@ -730,18 +726,11 @@
       width: result.size,
       backgroundColor: options.matchBackground,
       overviewRulerOptions: this._resultDecorations?.get(marker.line) ? undefined : {
-<<<<<<< HEAD
         color: options.matchOverviewRuler,
         position: 'center'
       }
     });
     findResultDecoration?.onRender((e) => this._applyStyles(e, options.matchBorder));
-=======
-        color: options.matchOverviewRuler, position: 'center'
-      }
-    });
-    findResultDecoration?.onRender((e) => this._applyStyles(e, options.matchBackground, options.matchBorder));
->>>>>>> 56c7c5c4
     findResultDecoration?.onDispose(() => marker.dispose());
     return findResultDecoration;
   }
