/**
 * Copyright (c) 2022 The xterm.js authors. All rights reserved.
 * @license MIT
 */

import { ICharacterJoinerService, ICharSizeService, ICoreBrowserService, IRenderService } from 'browser/services/Services';
import { IColorSet } from 'browser/Types';
import { CanvasRenderer } from './CanvasRenderer';
import { IBufferService, ICoreService, IDecorationService, IOptionsService } from 'common/services/Services';
import { ITerminalAddon, Terminal } from 'xterm';
import { EventEmitter, forwardEvent } from 'common/EventEmitter';

export class CanvasAddon implements ITerminalAddon {
  private _terminal?: Terminal;
  private _renderer?: CanvasRenderer;

  private readonly _onChangeTextureAtlas = new EventEmitter<HTMLCanvasElement>();
  public readonly onChangeTextureAtlas = this._onChangeTextureAtlas.event;

  public activate(terminal: Terminal): void {
    const core = (terminal as any)._core;
    if (!terminal.element) {
      core.onWillOpen(() => this.activate(terminal));
      return;
    }
    this._terminal = terminal;
<<<<<<< HEAD
    const bufferService: IBufferService = core._bufferService;
    const renderService: IRenderService = core._renderService;
    const characterJoinerService: ICharacterJoinerService = core._characterJoinerService;
    const charSizeService: ICharSizeService = core._charSizeService;
    const coreService: ICoreService = core.coreService;
    const coreBrowserService: ICoreBrowserService = core._coreBrowserService;
    const decorationService: IDecorationService = core._decorationService;
    const optionsService: IOptionsService = core.optionsService;
    const colors: IColorSet = core._colorManager.colors;
    const screenElement: HTMLElement = core.screenElement;
    const linkifier = core.linkifier2;
    this._renderer = new CanvasRenderer(colors, screenElement, linkifier, bufferService, charSizeService, optionsService, characterJoinerService, coreService, coreBrowserService, decorationService);
=======
    const bufferService: IBufferService = (terminal as any)._core._bufferService;
    const renderService: IRenderService = (terminal as any)._core._renderService;
    const characterJoinerService: ICharacterJoinerService = (terminal as any)._core._characterJoinerService;
    const charSizeService: ICharSizeService = (terminal as any)._core._charSizeService;
    const coreService: ICoreService = (terminal as any)._core.coreService;
    const coreBrowserService: ICoreBrowserService = (terminal as any)._core._coreBrowserService;
    const decorationService: IDecorationService = (terminal as any)._core._decorationService;
    const optionsService: IOptionsService = (terminal as any)._core.optionsService;
    const colors: IColorSet = (terminal as any)._core._colorManager.colors;
    const screenElement: HTMLElement = (terminal as any)._core.screenElement;
    const linkifier = (terminal as any)._core.linkifier2;
    this._renderer = new CanvasRenderer(terminal, colors, screenElement, linkifier, bufferService, charSizeService, optionsService, characterJoinerService, coreService, coreBrowserService, decorationService);
    forwardEvent(this._renderer.onChangeTextureAtlas, this._onChangeTextureAtlas);
>>>>>>> a060c64a
    renderService.setRenderer(this._renderer);
    renderService.onResize(bufferService.cols, bufferService.rows);
  }

  public dispose(): void {
    if (!this._terminal) {
      throw new Error('Cannot dispose CanvasAddon because it is activated');
    }
    const renderService: IRenderService = (this._terminal as any)._core._renderService;
    renderService.setRenderer((this._terminal as any)._core._createRenderer());
    renderService.onResize(this._terminal.cols, this._terminal.rows);
    this._renderer?.dispose();
    this._renderer = undefined;
  }

  public get textureAtlas(): HTMLCanvasElement | undefined {
    return this._renderer?.textureAtlas;
  }
}<|MERGE_RESOLUTION|>--- conflicted
+++ resolved
@@ -24,7 +24,6 @@
       return;
     }
     this._terminal = terminal;
-<<<<<<< HEAD
     const bufferService: IBufferService = core._bufferService;
     const renderService: IRenderService = core._renderService;
     const characterJoinerService: ICharacterJoinerService = core._characterJoinerService;
@@ -36,22 +35,8 @@
     const colors: IColorSet = core._colorManager.colors;
     const screenElement: HTMLElement = core.screenElement;
     const linkifier = core.linkifier2;
-    this._renderer = new CanvasRenderer(colors, screenElement, linkifier, bufferService, charSizeService, optionsService, characterJoinerService, coreService, coreBrowserService, decorationService);
-=======
-    const bufferService: IBufferService = (terminal as any)._core._bufferService;
-    const renderService: IRenderService = (terminal as any)._core._renderService;
-    const characterJoinerService: ICharacterJoinerService = (terminal as any)._core._characterJoinerService;
-    const charSizeService: ICharSizeService = (terminal as any)._core._charSizeService;
-    const coreService: ICoreService = (terminal as any)._core.coreService;
-    const coreBrowserService: ICoreBrowserService = (terminal as any)._core._coreBrowserService;
-    const decorationService: IDecorationService = (terminal as any)._core._decorationService;
-    const optionsService: IOptionsService = (terminal as any)._core.optionsService;
-    const colors: IColorSet = (terminal as any)._core._colorManager.colors;
-    const screenElement: HTMLElement = (terminal as any)._core.screenElement;
-    const linkifier = (terminal as any)._core.linkifier2;
     this._renderer = new CanvasRenderer(terminal, colors, screenElement, linkifier, bufferService, charSizeService, optionsService, characterJoinerService, coreService, coreBrowserService, decorationService);
     forwardEvent(this._renderer.onChangeTextureAtlas, this._onChangeTextureAtlas);
->>>>>>> a060c64a
     renderService.setRenderer(this._renderer);
     renderService.onResize(bufferService.cols, bufferService.rows);
   }
